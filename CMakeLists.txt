#
#  CMakeLists.txt
#
#  Copyright 2019 死体
#
#  This file is part of GS2Emu.
#
#  GS2Emu is free software: you can redistribute it and/or modify
#  it under the terms of the GNU General Public License as published by
#  the Free Software Foundation, either version 3 of the License, or
#  (at your option) any later version.
#
#  GS2Emu is distributed in the hope that it will be useful,
#  but WITHOUT ANY WARRANTY; without even the implied warranty of
#  MERCHANTABILITY or FITNESS FOR A PARTICULAR PURPOSE.  See the
#  GNU General Public License for more details.
#
#  You should have received a copy of the GNU General Public License
#  along with GS2Emu.  If not, see <http://www.gnu.org/licenses/>.
#

cmake_minimum_required(VERSION 2.8.5)
project(GS2Emu C CXX)

set(CMAKE_DEBUG_POSTFIX _d)

set(BIN_DIR "bin" CACHE STRING "Binary output directory")


set(CMAKE_ARCHIVE_OUTPUT_DIRECTORY ${PROJECT_SOURCE_DIR}/lib)
set(CMAKE_LIBRARY_OUTPUT_DIRECTORY ${PROJECT_SOURCE_DIR}/lib)
set(CMAKE_RUNTIME_OUTPUT_DIRECTORY ${PROJECT_SOURCE_DIR}/${BIN_DIR})

# Second, for multi-config builds (e.g. msvc)
foreach( OUTPUTCONFIG ${CMAKE_CONFIGURATION_TYPES} )
	string( TOUPPER ${OUTPUTCONFIG} OUTPUTCONFIG )
	set( CMAKE_ARCHIVE_OUTPUT_DIRECTORY_${OUTPUTCONFIG} ${PROJECT_SOURCE_DIR}/lib )
	set( CMAKE_LIBRARY_OUTPUT_DIRECTORY_${OUTPUTCONFIG} ${PROJECT_SOURCE_DIR}/lib )
	set( CMAKE_RUNTIME_OUTPUT_DIRECTORY_${OUTPUTCONFIG} ${PROJECT_SOURCE_DIR}/${BIN_DIR} )
endforeach( OUTPUTCONFIG CMAKE_CONFIGURATION_TYPES )

link_directories(${PROJECT_SOURCE_DIR}/lib)

# Adhere to GNU filesystem layout conventions
include(GNUInstallDirs)

# Lowercase project name for binaries and packaging
string(TOLOWER ${PROJECT_NAME} PROJECT_NAME_LOWER)

# Additional CMake modules
set(CMAKE_MODULE_PATH ${CMAKE_MODULE_PATH} ${PROJECT_SOURCE_DIR}/cmake)

# Version number in format X.YY.ZZ
set(VER_X 3)
<<<<<<< HEAD
set(VER_Y 1)
set(VER_Z 1)
=======
set(VER_Y 0)
set(VER_Z 3)
>>>>>>> 60298a14
set(VER_EXTRA "-beta" CACHE STRING "Extra version")

set(VER_FULL "${VER_X}.${VER_Y}.${VER_Z}${VER_EXTRA}")

set(GSERVER_CREDITS "Joey, Nalin, Codr and Cadavre")

STRING(REGEX REPLACE " " "-" VER_CPACK ${VER_FULL})

# Generate version header from the above
configure_file(
	${PROJECT_SOURCE_DIR}/server/include/IConfig.h.in
	${PROJECT_BINARY_DIR}/server/include/IConfig.h
)

option(NOSTATIC "Don't compile as a static runtime." OFF)
if(NOSTATIC)
	message("Don't compile as a static runtime")
	set(BUILD_SHARED_LIBS TRUE CACHE BOOL "-" FORCE)
else()
	message("Compile as static runtime")
	add_definitions(-DSTATICLIB)
	set(BUILD_SHARED_LIBS FALSE CACHE BOOL "-" FORCE)
endif()

option(V8NPCSERVER "Compile built-in V8 NPC-Server" OFF)
if(V8NPCSERVER)
	message("Enabling built-in V8 NPC-Server")
	add_definitions(-DV8NPCSERVER)
else()
	message("Disabling built-in V8 NPC-Server")
endif()

option(NOUPNP "Don't compile with UPNP support" OFF)
if(NOT NOUPNP)
	message("Enabling UPNP support")
	add_definitions(-DUPNP)
else()
	message("Disabling UPNP support")
endif()

# Packaging
if(APPLE)
	set(CPACK_GENERATOR DragNDrop)
	set(CPACK_DMG_VOLUME_NAME "${PROJECT_NAME} ${VER_FULL}")
	set(
		CPACK_DMG_DS_STORE_SETUP_SCRIPT
		${PROJECT_SOURCE_DIR}/resources/packaging/osx/DMGSetup.scpt
	)
	set(
		CPACK_DMG_BACKGROUND_IMAGE
		${PROJECT_SOURCE_DIR}/resources/packaging/osx/DMGBackground.tif
	)
elseif(WIN32)
	set(CPACK_GENERATOR "ZIP")
elseif(AMIGA)
	set(CPACK_GENERATOR LHA)
else()
	set(CPACK_GENERATOR TGZ)
endif()

set(CPACK_PACKAGE_NAME ${PROJECT_NAME_LOWER})
set(CPACK_PACKAGE_VENDOR "Graal Reborn Team")
set(CPACK_PACKAGE_CONTACT "graal.in")
set(CPACK_PACKAGE_FILE_NAME "${CPACK_PACKAGE_NAME}-${VER_CPACK}")
set(CPACK_PACKAGE_VERSION_MAJOR ${VER_X})
set(CPACK_PACKAGE_VERSION_MINOR ${VER_Y})
set(CPACK_PACKAGE_VERSION_PATCH ${VER_Z}${VER_EXTRA})
set(CPACK_PACKAGE_DESCRIPTION_SUMMARY "Graal Online v1.411 to v5.002 compatible server")
set(CPACK_PACKAGE_DESCRIPTION_FILE ${PROJECT_SOURCE_DIR}/README.md)
set(CPACK_RESOURCE_FILE_README ${PROJECT_SOURCE_DIR}/README.md)
set(CPACK_RESOURCE_FILE_LICENSE ${PROJECT_SOURCE_DIR}/LICENSE.md)
set(CPACK_SOURCE_GENERATOR TGZ)
set(CPACK_SOURCE_PACKAGE_FILE_NAME "${CPACK_PACKAGE_NAME}-${VER_CPACK}-src")
set(CPACK_SOURCE_IGNORE_FILES "/build/;/.bzr/;~$;${CPACK_SOURCE_IGNORE_FILES}")
include(CPack)

if(APPLE)
	# Set variables for generating the Info.plist file
	set(MACOSX_BUNDLE_BUNDLE_VERSION "${VER_FULL}")
	set(MACOSX_BUNDLE_EXECUTABLE ${PROJECT_NAME})
	set(MACOSX_BUNDLE_GUI_IDENTIFIER "com.GraalReborn.GS2Emu")
	set(MACOSX_BUNDLE_NSMAIN_NIB_FILE "Application")
	set(MACOSX_BUNDLE_ICON_FILE "carton")
	set(MACOSX_BUNDLE_NAME ${PROJECT_NAME})
	set(MACOSX_BUNDLE_SHORT_VERSION_STRING "${VER_FULL}")
	set(CMAKE_C_FLAGS "${CMAKE_C_FLAGS} -std=gnu99")
	set(CMAKE_CXX_FLAGS "${CMAKE_CXX_FLAGS} -stdlib=libc++ -std=gnu++17")
elseif(WIN32)
	# Visual C++ Compiler options
	if(MSVC)
		# Suppress secure string function warnings
		add_definitions(-D_CRT_SECURE_NO_WARNINGS)

		include(CheckCXXCompilerFlag)
		CHECK_CXX_COMPILER_FLAG("/std:c++latest" _cpp_latest_flag_supported)
		if (_cpp_latest_flag_supported)
			add_compile_options("/std:c++latest")
			set(CMAKE_EXE_LINKER_FLAGS "${CMAKE_EXE_LINKER_FLAGS} /SUBSYSTEM:CONSOLE")
		endif()

		# Enable parallel compilation
		set(CMAKE_C_FLAGS "${CMAKE_C_FLAGS} /MP")
		set(CMAKE_CXX_FLAGS "${CMAKE_CXX_FLAGS} /MP")

		# Enable static linkage of the Microsoft Visual C/C++ Runtime
		set(CMAKE_C_FLAGS_DEBUG "${CMAKE_C_FLAGS_DEBUG} /MTd")
		set(CMAKE_C_FLAGS_RELEASE "${CMAKE_C_FLAGS_RELEASE} /MT")
		set(CMAKE_C_FLAGS_RELWITHDEBINFO "${CMAKE_C_FLAGS_RELWITHDEBINFO} /MTd")
		set(CMAKE_C_FLAGS_MINSIZEREL "${CMAKE_C_FLAGS_MINSIZEREL} /MT")
		set(CMAKE_CXX_FLAGS_DEBUG "${CMAKE_CXX_FLAGS_DEBUG} /MTd")
		set(CMAKE_CXX_FLAGS_RELEASE "${CMAKE_CXX_FLAGS_RELEASE} /MT")
		set(
			CMAKE_CXX_FLAGS_RELWITHDEBINFO
			"${CMAKE_CXX_FLAGS_RELWITHDEBINFO} /MTd"
		)
		set(CMAKE_CXX_FLAGS_MINSIZEREL "${CMAKE_CXX_FLAGS_MINSIZEREL} /MT")
		cmake_policy(SET CMP0043 NEW)

		# hack to fix clion + msvc together
		set(CompilerFlags
				CMAKE_CXX_FLAGS
				CMAKE_CXX_FLAGS_DEBUG
				CMAKE_CXX_FLAGS_RELEASE
				CMAKE_C_FLAGS
				CMAKE_C_FLAGS_DEBUG
				CMAKE_C_FLAGS_RELEASE
				)
		foreach(CompilerFlag ${CompilerFlags})
			string(REPLACE "/MD" "/MT" ${CompilerFlag} "${${CompilerFlag}}")
		endforeach()
	endif()

	if( MINGW )
		add_definitions(-D__STDC_FORMAT_MACROS)
		add_definitions(-D_BSD_SOURCE=1)
		set(CMAKE_C_FLAGS "${CMAKE_C_FLAGS} -std=gnu99")
		set(CMAKE_CXX_FLAGS "${CMAKE_CXX_FLAGS} -std=gnu++17")
	endif()

	# Prevent Windows.h from clashing with the Standard Template Library so we
	# can use std::min/std::max (see https://support.microsoft.com/kb/143208)
	add_definitions(-DNOMINMAX)

elseif(AROS)
elseif(AMIGA)
else()
	if(NOT NOSTATIC)
	#	SET(CMAKE_EXE_LINKER_FLAGS "-static")
	endif()

	add_definitions(-D_DEFAULT_SOURCE -D_POSIX_C_SOURCE=1)
	set(CMAKE_C_FLAGS "${CMAKE_C_FLAGS} -std=gnu99")
	set(CMAKE_CXX_FLAGS "${CMAKE_CXX_FLAGS} -std=gnu++17")

endif()

# Prefer static linkage
if(NOT NOSTATIC)
	set(SUFFIXES_ORIG ${CMAKE_FIND_LIBRARY_SUFFIXES})
	set(CMAKE_FIND_LIBRARY_SUFFIXES .a ${CMAKE_FIND_LIBRARY_SUFFIXES})
endif()

if(V8NPCSERVER)
	if(NOT MSVC)
		#add_definitions(-DV8_COMPRESS_POINTERS -DV8_31BIT_SMIS_ON_64BIT_ARCH)

		find_package(V8)
		if(NOT V8_FOUND)
			message("v8 not found in system")
			#add_subdirectory(${PROJECT_SOURCE_DIR}/cmake/v8)
		endif()
	endif()
endif()

if(NOT NOUPNP)
	find_package(Miniupnpc)

	if(NOT MINIUPNPC_FOUND)
		message("MiniUPNPC not found in system. Compiling it ourselves.")

		if(NOT NOSTATIC)
			add_definitions(-DMINIUPNP_STATICLIB)
			set(UPNPC_BUILD_STATIC TRUE CACHE BOOL "-" FORCE)
			set(UPNPC_BUILD_SHARED FALSE CACHE BOOL "-" FORCE)
		else()
			set(UPNPC_BUILD_STATIC FALSE CACHE BOOL "-" FORCE)
			set(UPNPC_BUILD_SHARED TRUE CACHE BOOL "-" FORCE)
		endif()

		set(UPNPC_BUILD_TESTS FALSE CACHE BOOL "-" FORCE)
		set(UPNPC_BUILD_SAMPLE FALSE CACHE BOOL "-" FORCE)
		set(NO_GETADDRINFO FALSE CACHE BOOL "-" FORCE)
		set(UPNPC_NO_INSTALL TRUE CACHE BOOL "-" FORCE)

		add_subdirectory(${PROJECT_SOURCE_DIR}/dependencies/miniupnp/miniupnpc EXCLUDE_FROM_ALL)
	endif()
endif()

find_package(Threads REQUIRED)

# Restore library suffixes
if(NOT NOSTATIC)
	set(CMAKE_FIND_LIBRARY_SUFFIXES ${SUFFIXES_ORIG})
endif()

add_subdirectory(${PROJECT_SOURCE_DIR}/dependencies/gs2lib)
add_subdirectory(${PROJECT_SOURCE_DIR}/bin)
add_subdirectory(${PROJECT_SOURCE_DIR}/server)
set_property(DIRECTORY ${CMAKE_CURRENT_SOURCE_DIR} PROPERTY VS_STARTUP_PROJECT ${PROJECT_NAME})<|MERGE_RESOLUTION|>--- conflicted
+++ resolved
@@ -52,13 +52,8 @@
 
 # Version number in format X.YY.ZZ
 set(VER_X 3)
-<<<<<<< HEAD
-set(VER_Y 1)
-set(VER_Z 1)
-=======
 set(VER_Y 0)
 set(VER_Z 3)
->>>>>>> 60298a14
 set(VER_EXTRA "-beta" CACHE STRING "Extra version")
 
 set(VER_FULL "${VER_X}.${VER_Y}.${VER_Z}${VER_EXTRA}")
@@ -223,8 +218,6 @@
 
 if(V8NPCSERVER)
 	if(NOT MSVC)
-		#add_definitions(-DV8_COMPRESS_POINTERS -DV8_31BIT_SMIS_ON_64BIT_ARCH)
-
 		find_package(V8)
 		if(NOT V8_FOUND)
 			message("v8 not found in system")
