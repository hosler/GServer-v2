#include "IDebug.h"
#include <vector>
#include <math.h>

#include "IConfig.h"
#include "TServer.h"
#include "TPlayer.h"
#include "IUtil.h"
#include "TLevel.h"
#include "TMap.h"
#include "TNPC.h"
#include "TWeapon.h"

#define serverlog	server->getServerLog()
#define rclog		server->getRCLog()
extern bool __sendLogin[propscount];
extern bool __getLogin[propscount];
extern bool __getLoginNC[propscount];
extern bool __getRCLogin[propscount];

CString _zlibFix(
"//#CLIENTSIDE\xa7"
"if(playerchats) {\xa7"
"  this.chr = {ascii(#e(0,1,#c)),0,0,0,0};\xa7"
"  for(this.c=0;this.c<strlen(#c)*(strlen(#c)>=11);this.c++) {\xa7"
"    this.chr[2] = ascii(#e(this.c,1,#c));\xa7"
"    this.chr[3] += 1*(this.chr[2]==this.chr[0]);\xa7"
"    if(!(this.chr[2] in {this.chr[0],this.chr[1]})) {\xa7"
"      if(this.chr[1]==0) {\xa7"
"        if(this.chr[2]!=this.chr[0]) this.chr[1]=this.chr[2];\xa7"
"      } else break; //[A][B][C]\xa7"
"    }\xa7"
"    this.chr[4] += 1*(this.chr[2]==this.chr[1]);\xa7"
"    if(this.chr[1]>0 && this.chr[3] in |2,10|) break; //[1<A<11][B]\xa7"
"    if(this.chr[3]>=11 && this.chr[4]>1) break; //[A>=11][B>1]\xa7"
"  }\xa7"
"  if(this.c>0 && this.c == strlen(#c)) setplayerprop #c,\xa0#c\xa0; //Pad\xa7"
"}\xa7"
);

/*
	TPlayer: Manage Account
*/
bool TPlayer::sendLogin()
{
	// We don't need to check if this fails.. because the defaults have already been loaded :)
	loadAccount(accountName, (isRC() || isNC() ? true : false));

	// Check to see if the player is banned or not.
	if (isBanned && !hasRight(PLPERM_MODIFYSTAFFACCOUNT))
	{
		sendPacket(CString() >> (char)PLO_DISCMESSAGE << "You have been banned.  Reason: " << banReason.guntokenize().replaceAll("\n", "\r"));
		return false;
	}

	// If we are an RC, check to see if we can log in.
	if (isRC() || isNC())
	{
		// Check and see if we are allowed in.
		if (!isStaff() || !isAdminIp())
		{
			rclog.out("[%s] Attempted RC login by %s.\n", server->getName().text(), accountName.text());
			sendPacket(CString() >> (char)PLO_DISCMESSAGE << "You do not have RC rights.");
			return false;
		}
	}

	// NPC-Control login, then return.
	if (isNC())
		return sendLoginNC();

	// Check to see if we can log in if we are a client.
	if (isClient())
	{
		// Staff only.
		if (server->getSettings().getBool("onlystaff", false) && !isStaff())
		{
			sendPacket(CString() >> (char)PLO_DISCMESSAGE << "This server is currently restricted to staff only.");
			return false;
		}

		// Check and see if we are allowed in.
		std::vector<CString> adminIps = adminIp.tokenize(",");
		if (!isAdminIp() && vecSearch<CString>(adminIps, "0.0.0.0") == -1)
		{
			sendPacket(CString() >> (char)PLO_DISCMESSAGE << "Your IP doesn't match one of the allowed IPs for this account.");
			return false;
		}
	}

	// Server Signature
	// 0x49 (73) is used to tell the client that more than eight
	// players will be playing.
	sendPacket(CString() >> (char)PLO_SIGNATURE >> (char)73);

	//if(loginserver) {
	//	sendPacket(CString() >> (char)PLO_FULLSTOP);
	//	sendPacket(CString() >> (char)PLO_GHOSTICON >> (char)1);
	//}

	if (isClient())
	{
#ifdef V8NPCSERVER
		// If we have an NPC Server, send this to prevent clients from sending
		// npc props it modifies.
		//
		// NOTE: This may have been deprecated after v5/v6, don't see it in iLogs
		sendPacket(CString() >> (char)PLO_HASNPCSERVER);
#endif

		sendPacket(CString() >> (char)PLO_UNKNOWN168);
	}

	// Check if the account is already in use.
	if (!getGuest())
	{
		auto& playerList = server->getPlayerList();
		for (auto& [pid, player] : playerList)
		{
			CString oacc = player->getAccountName();
			unsigned short oid = (unsigned short)player->getId();
			int meClient = ((type & PLTYPE_ANYCLIENT) ? 0 : ((type & PLTYPE_ANYRC) ? 1 : 2));
			int themClient = ((player->getType() & PLTYPE_ANYCLIENT) ? 0 : ((player->getType() & PLTYPE_ANYRC) ? 1 : 2));
			if (oacc.comparei(accountName) && meClient == themClient && oid != id)
			{
				if ((int)difftime(time(0), player->getLastData()) > 30)
				{
					player->sendPacket(CString() >> (char)PLO_DISCMESSAGE << "Someone else has logged into your account.");
					player->disconnect();
				}
				else
				{
					sendPacket(CString() >> (char)PLO_DISCMESSAGE << "Account is already in use.");
					return false;
				}
			}
		}
	}

	// TODO(joey): Placing this here so warp doesn't queue events for this player before
	//	the login is finished. The server should get first dibs on the player.
	server->playerLoggedIn(shared_from_this());

	// Player's load different than RCs.
	bool succeeded = false;
	if (isClient()) succeeded = sendLoginClient();
	else if (isRC()) succeeded = sendLoginRC();
	if (succeeded == false) return false;

	// Set loaded to true so our account is saved when we leave.
	// This also lets us send data.
	loaded = true;

	auto& settings = server->getSettings();

	// Send out what guilds should be placed in the Staff section of the playerlist.
	std::vector<CString> guilds = settings.getStr("staffguilds").tokenize(",");
	CString guildPacket = CString() >> (char)PLO_STAFFGUILDS;
	for (std::vector<CString>::iterator i = guilds.begin(); i != guilds.end(); ++i)
		guildPacket << "\"" << ((CString)(*i)).trim() << "\",";
	sendPacket(guildPacket.remove(guildPacket.length() - 1, 1));

	// Send out the server's available status list options.
	if ((isClient() && versionID >= CLVER_2_1) || isRC())
	{
		// graal doesn't quote these
		CString pliconPacket = CString() >> (char)PLO_STATUSLIST;
		for (const auto& status : server->getStatusList())
			pliconPacket << status.trim() << ",";

		sendPacket(pliconPacket.remove(pliconPacket.length() - 1, 1));
	}

	// This comes after status icons for RC
	if (isRC())
		sendPacket(CString() >> (char)PLO_RC_MAXUPLOADFILESIZE >> (long long)(1048576 * 20));

	// Then during iterating the playerlist to send players to the rc client, it sends addplayer followed by rc chat per person.

	// Exchange props with everybody on the server.
	{
		// RC props are sent in a "special" way.  As in retarded.
		CString myRCProps;
		myRCProps >> (char)PLO_ADDPLAYER >> (short)id
			>> (char)accountName.length() << accountName
			>> (char)PLPROP_CURLEVEL << getProp(PLPROP_CURLEVEL)
			>> (char)PLPROP_PSTATUSMSG << getProp(PLPROP_PSTATUSMSG)
			>> (char)PLPROP_NICKNAME << getProp(PLPROP_NICKNAME)
			>> (char)PLPROP_COMMUNITYNAME << getProp(PLPROP_COMMUNITYNAME);

		// Get our client props.
		CString myClientProps = (isClient() ? getProps(__getLogin, sizeof(__getLogin)/sizeof(bool)) : getProps(__getRCLogin, sizeof(__getRCLogin)/sizeof(bool)));

		CString rcsOnline;
		auto& playerList = server->getPlayerList();
		for (auto& [pid, player] : playerList)
		{
			if (player.get() == this) continue;

			// Don't send npc-control players to others
			if (player->isNC()) continue;

			// Send the other player my props.
			// Send my flags to the npcserver.
			player->sendPacket(player->isClient() ? myClientProps : myRCProps);

			// Add Player / RC.
			if (isClient())
				sendPacket(player->isClient() ? player->getProps(__getLogin, sizeof(__getLogin)/sizeof(bool)) : player->getProps(__getRCLogin, sizeof(__getRCLogin)/sizeof(bool)));
			else
			{
				// Level name.  If no level, send an empty space.
				CString levelName = (player->getLevel() ? player->getLevel()->getLevelName() : " ");

				// Get the other player's RC props.
				this->sendPacket(CString()
					>> (char)PLO_ADDPLAYER >> (short)player->getId()
					>> (char)player->getAccountName().length() << player->getAccountName()
					>> (char)PLPROP_CURLEVEL >> (char)levelName.length() << levelName
					>> (char)PLPROP_PSTATUSMSG << player->getProp(PLPROP_PSTATUSMSG)
					>> (char)PLPROP_NICKNAME << player->getProp(PLPROP_NICKNAME)
					>> (char)PLPROP_COMMUNITYNAME << player->getProp(PLPROP_COMMUNITYNAME));

				// If the other player is an RC, add them to the list of logged in RCs.
				if (player->isRC())
					rcsOnline << (rcsOnline.isEmpty() ? "" : ", ") << player->getAccountName();
			}
		}

		// If we are an RC, announce the list of currently logged in RCs.
		if (isRC() && !rcsOnline.isEmpty())
			sendPacket(CString() >> (char)PLO_RC_CHAT << "Currently online: " << rcsOnline);
	}

	// Ask for processes. This causes windows v6 clients to crash
	if (isClient() && versionID < CLVER_6_015)
		sendPacket(CString() >> (char)PLO_LISTPROCESSES);

	return true;
}

bool TPlayer::sendLoginClient()
{
	auto& settings = server->getSettings();

	// Recalculate player spar deviation.
	{
		// c = sqrt( (350*350 - 50*50) / t )
		// where t is the number of rating periods for deviation to go from 50 to 350.
		// t = 60 days for us.
		const float c = 44.721f;
		time_t current_time = time(0);
		time_t periods = (current_time - lastSparTime)/60/60/24;
		if (periods != 0)
		{
			// Find the new deviation.
			float deviate = MIN( sqrt((deviation*deviation) + (c*c) * periods), 350.0f );

			// Set the new rating.
			deviation = deviate;
			lastSparTime = current_time;
		}
	}

	// Send the player his login props.
	sendProps(__sendLogin, sizeof(__sendLogin) / sizeof(bool));

	// Workaround for the 2.31 client.  It doesn't request the map file when used with setmap.
	// So, just send them all the maps loaded into the server.
	if (versionID == CLVER_2_31 || versionID == CLVER_1_411)
	{
		for (const auto & map : server->getMapList())
		{
			if (map->getType() == MapType::BIGMAP)
				msgPLI_WANTFILE(CString() << map->getMapName());
		}
	}

	// Sent to rc and client, but rc ignores it so...
    sendPacket(CString() >> (char)PLO_CLEARWEAPONS);

	// If the gr.ip hack is enabled, add it to the player's flag list.
	if (settings.getBool("flaghack_ip", false) == true)
		this->setFlag("gr.ip", this->accountIpStr, true);

	// Send the player's flags.
	for (auto i = flagList.begin(); i != flagList.end(); ++i)
	{
		if (i->second.isEmpty()) sendPacket(CString() >> (char)PLO_FLAGSET << i->first);
		else sendPacket(CString() >> (char)PLO_FLAGSET << i->first << "=" << i->second);
	}

	// Send the server's flags to the player.
	auto& serverFlags = server->getServerFlags();
	for (auto& [flag, value] : serverFlags)
		sendPacket(CString() >> (char)PLO_FLAGSET << flag << "=" << value);

	// Delete the bomb and bow.  They get automagically added by the client for
	// God knows which reason.  Bomb and Bow must be capitalized.
	sendPacket(CString() >> (char)PLO_NPCWEAPONDEL << "Bomb");
	sendPacket(CString() >> (char)PLO_NPCWEAPONDEL << "Bow");

	// Send the player's weapons.
	for (auto& weaponName : weaponList)
	{
		auto weapon = server->getWeapon(weaponName.toString());
		if (weapon == nullptr)
		{
			// Let's check to see if it is a default weapon.  If so, we can add it to the server now.
			if (auto itemType = TLevelItem::getItemId(weaponName.toString()); itemType != LevelItemType::INVALID)
			{
				CString defWeapPacket = CString() >> (char)PLI_WEAPONADD >> (char)0 >> (char)TLevelItem::getItemTypeId(itemType);
				defWeapPacket.readGChar();
				msgPLI_WEAPONADD(defWeapPacket);
				continue;
			}
			continue;
		}
		sendPacket(weapon->getWeaponPacket(versionID));
	}

	// Send any protected weapons we do not have.
	auto protectedWeapons = server->getSettings().getStr("protectedweapons").gCommaStrTokens();
	std::erase_if(protectedWeapons, [this](CString &val) { return std::find(weaponList.begin(), weaponList.end(), val) != weaponList.end(); });
	for (auto& weaponName : protectedWeapons)
		this->addWeapon(weaponName.toString());

	if (versionID >= CLVER_4_0211)
	{
		// Send the player's weapons.
		for (auto & i : server->getClassList())
		{
			if (i.second != nullptr)
				sendPacket(i.second->getClassPacket());
		}
	}

	// Send the zlib fixing NPC to client versions 2.21 - 2.31.
	if (versionID >= CLVER_2_21 && versionID <= CLVER_2_31)
	{
		sendPacket(CString() >> (char)PLO_NPCWEAPONADD
			>> (char)12 << "-gr_zlib_fix"
			>> (char)0 >> (char)1 << "-"
			>> (char)1 >> (short)_zlibFix.length() << _zlibFix);
	}

	// Was blank.  Sent before weapon list.
	sendPacket(CString() >> (char)PLO_UNKNOWN190);

	// Send the level to the player.
	// warp will call sendCompress() for us.
	bool warpSuccess = warp(levelName, x, y);
	if (!warpSuccess && curlevel.expired())
	{
		sendPacket(CString() >> (char)PLO_DISCMESSAGE << "No level available.");
		serverlog.out(CString() << "[" << server->getName() << "] " << "Cannot find level for " << accountName << "\n");
		return false;
	}

	// Send the bigmap if it was set.
	if (isClient() && versionID >= CLVER_2_1)
	{
		CString bigmap = settings.getStr("bigmap");
		if (!bigmap.isEmpty())
		{
			std::vector<CString> vbigmap = bigmap.tokenize(",");
			if (vbigmap.size() == 4)
				sendPacket(CString() >> (char)PLO_BIGMAP << vbigmap[0].trim() << "," << vbigmap[1].trim() << "," << vbigmap[2].trim() << "," << vbigmap[3].trim());
		}
	}

	// Send the minimap if it was set.
	if (isClient() && versionID >= CLVER_2_1)
	{
		CString minimap = settings.getStr("minimap");
		if (!minimap.isEmpty())
		{
			std::vector<CString> vminimap = minimap.tokenize(",");
			if (vminimap.size() == 4)
				sendPacket(CString() >> (char)PLO_MINIMAP << vminimap[0].trim() << "," << vminimap[1].trim() << "," << vminimap[2].trim() << "," << vminimap[3].trim());
		}
	}

	// Send out RPG Window greeting.
	if (isClient() && versionID >= CLVER_2_1)
<<<<<<< HEAD
		sendPacket(CString() >> (char)PLO_RPGWINDOW << "\"Welcome to " << settings->getStr("name") << R"(.","Powered by OpenGraal GS2Emu","Programmed by )" << CString(GSERVER_CREDITS) << ".\"" );
=======
		sendPacket(CString() >> (char)PLO_RPGWINDOW << "\"Welcome to " << settings.getStr("name") << ".\",\"" << CString(APP_VENDOR) << " " << CString(APP_NAME) << " programmed by " << CString(APP_CREDITS) << ".\"" );
>>>>>>> 6ae38528

	// Send the start message to the player.
	sendPacket(CString() >> (char)PLO_STARTMESSAGE << server->getServerMessage());

	// This will allow serverwarp and some other things, for some reason.
	sendPacket(CString() >> (char)PLO_SERVERTEXT);

	return true;
}

bool TPlayer::sendLoginNC()
{
	// Send database npcs
	auto& npcList = server->getNPCNameList();
	for (auto& [npcName, npcPtr] : npcList)
	{
		auto npc = npcPtr.lock();
		if (npc == nullptr) continue;

		CString npcPacket = CString() >> (char)PLO_NC_NPCADD >> (int)npc->getId()
			>> (char)NPCPROP_NAME << npc->getProp(NPCPROP_NAME)
			>> (char)NPCPROP_TYPE << npc->getProp(NPCPROP_TYPE)
			>> (char)NPCPROP_CURLEVEL << npc->getProp(NPCPROP_CURLEVEL);
		sendPacket(npcPacket);
	}

	// Send classes
	CString classPacket;
	auto& classList = server->getClassList();
	for (auto it = classList.begin(); it != classList.end(); ++it)
		classPacket >> (char)PLO_NC_CLASSADD << it->first << "\n";
	sendPacket(classPacket);

	// Send list of currently connected NC's
	auto& playerList = server->getPlayerList();
	for (auto& [playerId, player] : playerList)
	{
		if (player.get() != this && player->isNC())
			sendPacket(CString() >> (char)PLO_RC_CHAT << "New NC: " << player->getAccountName());
	}

	// Announce to other nc's that we logged in
	server->sendPacketToType(PLTYPE_ANYNC, CString() >> (char)PLO_RC_CHAT << "New NC: " << accountName, this);

	loaded = true;
	return true;
}

bool TPlayer::sendLoginRC()
{
	// This packet clears the players weapons on the client, but official
	// also sends it to the RC's so we are maintaining the same behavior
    sendPacket(CString() >> (char)PLO_CLEARWEAPONS);

    // If no nickname was specified, set the nickname to the account name.
	if (nickName.length() == 0)
		nickName = CString("*") << accountName;
	levelName = " ";

	// Set the head to the server's set staff head.
	setHeadImage(server->getSettings().getStr("staffhead", "head25.png"));

	// Send the RC join message to the RC.
	std::vector<CString> rcmessage = CString::loadToken(server->getServerPath() << "config/rcmessage.txt", "\n", true);
	for (const auto & i : rcmessage)
		sendPacket(CString() >> (char)PLO_RC_CHAT << i);

    sendPacket(CString() >> (char)PLO_UNKNOWN190);

    server->sendPacketToType(PLTYPE_ANYRC, CString() >> (char)PLO_RC_CHAT << "New RC: " << accountName);
	return true;
}<|MERGE_RESOLUTION|>--- conflicted
+++ resolved
@@ -383,11 +383,7 @@
 
 	// Send out RPG Window greeting.
 	if (isClient() && versionID >= CLVER_2_1)
-<<<<<<< HEAD
-		sendPacket(CString() >> (char)PLO_RPGWINDOW << "\"Welcome to " << settings->getStr("name") << R"(.","Powered by OpenGraal GS2Emu","Programmed by )" << CString(GSERVER_CREDITS) << ".\"" );
-=======
 		sendPacket(CString() >> (char)PLO_RPGWINDOW << "\"Welcome to " << settings.getStr("name") << ".\",\"" << CString(APP_VENDOR) << " " << CString(APP_NAME) << " programmed by " << CString(APP_CREDITS) << ".\"" );
->>>>>>> 6ae38528
 
 	// Send the start message to the player.
 	sendPacket(CString() >> (char)PLO_STARTMESSAGE << server->getServerMessage());
