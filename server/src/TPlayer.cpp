--- conflicted
+++ resolved
@@ -2125,8 +2125,6 @@
 /*
 	TPlayer: Flag Functions
 */
-<<<<<<< HEAD
-=======
 
 void TPlayer::deleteFlag(const std::string& pFlagName, bool sendToPlayer)
 {
@@ -2137,7 +2135,6 @@
 	}
 }
 
->>>>>>> 60298a14
 void TPlayer::setFlag(const std::string& pFlagName, const CString& pFlagValue, bool sendToPlayer)
 {
 	// Call Default Set Flag
