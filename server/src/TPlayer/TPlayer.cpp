--- conflicted
+++ resolved
@@ -2284,12 +2284,8 @@
 	//serverlog.out("[%s]    Key: %d\n", server->getName().text(), key);
 	serverlog.out("[%s]    Version:\t%s (%s)\n", server->getName().text(), version.text(), getVersionString(version, type));
 	serverlog.out("[%s]    Account:\t%s\n", server->getName().text(), accountName.text());
-<<<<<<< HEAD
-	serverlog.out("[%s]    Password:\t%s\n", server->getName().text(), password.text());
-=======
 	if (!identity.isEmpty())
 		serverlog.out("[%s]    Identity:\t%s\n", server->getName().text(), identity.text());
->>>>>>> d466b45e
 
 	// Check for available slots on the server.
 	if (server->getPlayerList()->size() >= (unsigned int)server->getSettings()->getInt("maxplayers", 128))
