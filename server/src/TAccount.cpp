--- conflicted
+++ resolved
@@ -554,11 +554,7 @@
 bool TAccount::hasWeapon(const CString& pWeapon)
 {
 	auto it = std::find(weaponList.begin(), weaponList.end(), pWeapon);
-<<<<<<< HEAD
-	return (it != chestList.end());
-=======
 	return (it != weaponList.end());
->>>>>>> 60298a14
 }
 
 /*
