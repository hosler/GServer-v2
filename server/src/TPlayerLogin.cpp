--- conflicted
+++ resolved
@@ -92,14 +92,11 @@
 	// 0x49 (73) is used to tell the client that more than eight
 	// players will be playing.
 	sendPacket(CString() >> (char)PLO_SIGNATURE >> (char)73);
-<<<<<<< HEAD
-	sendPacket(CString() >> (char)PLO_FULLSTOP);
-	sendPacket(CString() >> (char)45 << "basepackage.gupd");
-
-=======
->>>>>>> 87fa3cb6
-
-	//sendPacket(CString() >> (char)PLO_GHOSTICON >> (char)1);
+
+	//if(loginserver) {
+	//	sendPacket(CString() >> (char)PLO_FULLSTOP);
+	//	sendPacket(CString() >> (char)PLO_GHOSTICON >> (char)1);
+	//}
 
 	if (isClient())
 	{
