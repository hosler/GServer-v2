#include "IDebug.h"
#include <math.h>
#include <vector>
#include <time.h>
#include "TServer.h"
#include "TNPC.h"
#include "CFileSystem.h"
#include "TMap.h"
#include "TLevel.h"
#include "IEnums.h"

#ifdef V8NPCSERVER
#include "CScriptEngine.h"
#include "TPlayer.h"
#endif

const char __nSavePackets[10] = { 23, 24, 25, 26, 27, 28, 29, 30, 31, 32 };
const char __nAttrPackets[30] = { 36, 37, 38, 39, 40, 44, 45, 46, 47, 53, 54, 55, 56, 57, 58, 59, 60, 61, 62, 63, 64, 65, 66, 67, 68, 69, 70, 71, 72, 73 };

static CString toWeaponName(const CString& code);
static CString doJoins(const CString& code, CFileSystem* fs);

TNPC::TNPC(const CString& pImage, const CString& pScript, float pX, float pY, TServer* pServer, TLevel* pLevel, bool pLevelNPC)
	: TNPC(pServer, pLevelNPC)
{
	setX(pX);
	setY(pY);
	image = pImage.text();
	level = pLevel;
	originalScript = pScript;
#ifdef V8NPCSERVER
	origImage = image;
	origX = x;
	origY = y;
#endif

	// Set the gmap levels.
	if (level)
	{
		TMap *gmap = level->getMap();
		if (gmap && gmap->getType() == MAPTYPE_GMAP)
		{
			gmaplevelx = (unsigned char) gmap->getLevelX(level->getLevelName());
			gmaplevely = (unsigned char) gmap->getLevelY(level->getLevelName());
		}

#ifdef V8NPCSERVER
		origLevel = level->getLevelName();
#endif
	}

	// TODO: Create plugin hook so NPCServer can acquire/format code.

	// Needs to be called so it creates a script-object
	//if (!pScript.isEmpty())
		setScriptCode(pScript);
}

TNPC::TNPC(TServer *pServer, bool pLevelNPC)
	: server(pServer), levelNPC(pLevelNPC), blockPositionUpdates(false),
	x(30), y(30.5), x2((int)(x * 16)), y2((int)(y * 16)),
	gmaplevelx(0), gmaplevely(0),
	hurtX(32.0f), hurtY(32.0f), id(0), rupees(0),
	darts(0), bombs(0), glovePower(0), bombPower(0), swordPower(0), shieldPower(0),
	visFlags(1), blockFlags(0), sprite(2), power(0), ap(50),
	gani("idle"), level(nullptr)
#ifdef V8NPCSERVER
	, _scriptExecutionContext(pServer->getScriptEngine())
	, origX(x), origY(y), persistNpc(false), npcDeleteRequested(false), canWarp(false), width(32), height(32)
	, timeout(0), _scriptEventsMask(0xFF), _scriptObject(0)
#endif
{
	memset((void*)colors, 0, sizeof(colors));
	memset((void*)saves, 0, sizeof(saves));
	memset((void*)modTime, 0, sizeof(modTime));

	// bowImage for pre-2.x clients.
	bowImage >> (char)0;

	// imagePart needs to be Graal-packed.
	for (int i = 0; i < 6; i++)
		imagePart.writeGChar(0);

	// We need to alter the modTime of the following props as they should be always sent.
	// If we don't, they won't be sent until the prop gets modified.
	modTime[NPCPROP_IMAGE] = modTime[NPCPROP_SCRIPT] = modTime[NPCPROP_X] = modTime[NPCPROP_Y]
		= modTime[NPCPROP_VISFLAGS] = modTime[NPCPROP_ID] = modTime[NPCPROP_SPRITE] = modTime[NPCPROP_MESSAGE]
		= modTime[NPCPROP_GMAPLEVELX] = modTime[NPCPROP_GMAPLEVELY]
		= modTime[NPCPROP_X2] = modTime[NPCPROP_Y2] = time(0);

	// Needs to be called so it creates a script-object
	setScriptCode("");
}

TNPC::~TNPC()
{
#ifdef V8NPCSERVER
	freeScriptResources();
#endif
}

void TNPC::setScriptCode(const CString& pScript)
{
	bool firstExecution = originalScript.isEmpty();
	originalScript = pScript;

#ifdef V8NPCSERVER
	// Clear any joined code
	classMap.clear();

	if (_scriptObject)
		freeScriptResources();
#endif

	bool levelModificationNPCHack = false;

	// TODO(joey): remove sparringzone / singleplayer stuff before compiling script

	// See if the NPC sets the level as a sparring zone.
	if (pScript.subString(0, 12) == "sparringzone")
	{
		level->setSparringZone(true);
		levelModificationNPCHack = true;
	}

	// See if the NPC sets the level as singleplayer.
	if (pScript.subString(0, 12) == "singleplayer")
	{
		level->setSingleplayer(true);
		levelModificationNPCHack = true;
	}

	// Separate clientside and serverside scripts.
#ifdef V8NPCSERVER
	CString s = pScript;
	serverScript = s.readString("//#CLIENTSIDE");
	clientScript = s.readString("");
#else
	clientScript = pScript;

	// Do joins.
	if (!serverScript.isEmpty()) serverScript = doJoins(serverScript, server->getFileSystem());
	if (!clientScript.isEmpty()) clientScript = doJoins(clientScript, server->getFileSystem());
#endif

	// See if the NPC should block position updates from the level leader.
#ifdef V8NPCSERVER
	blockPositionUpdates = true;
#else
	if (clientScript.find("//#BLOCKPOSITIONUPDATES") != -1)
		blockPositionUpdates = true;
#endif

	// Remove comments and trim the code if specified.
	if (!clientScript.isEmpty())
	{
		clientScriptFormatted = removeComments(clientScript, "\n");
		std::vector<CString> code = clientScriptFormatted.tokenize("\n");
		clientScriptFormatted.clear();
		for (std::vector<CString>::iterator i = code.begin(); i != code.end(); ++i)
			clientScriptFormatted << (*i).trim() << "\xa7";
	}

#ifndef V8NPCSERVER
	// Search for toweapons in the clientside code and extract the name of the weapon.
	weaponName = toWeaponName(clientScript);
#endif

	// Just a little warning for people who don't know.
	if (clientScriptFormatted.length() > 0x705F)
		printf("WARNING: Clientside script of NPC (%s) exceeds the limit of 28767 bytes.\n", (weaponName.length() != 0 ? weaponName.text() : image.c_str()));

#ifdef V8NPCSERVER
	// Compile and execute the script.
	bool executed = server->getScriptEngine()->ExecuteNpc(this);
	if (executed) {
		SCRIPTENV_D("SCRIPT COMPILED\n");
		this->queueNpcAction("npc.created");
	}
	else
		SCRIPTENV_D("Could not compile npc script\n");

	// Delete old npc, and send npc to level. Currently only doing this for database npcs, everything else
	//	would need "update level" to take changes.
	if (!firstExecution && !levelNPC && level)
	{
		// this property forces showcharacter, preventing ganis to go back to images
		modTime[NPCPROP_GANI] = 0;
		modTime[NPCPROP_IMAGE] = time(0);
		//image = "";

		// TODO(joey): refactor
		TMap *map = level->getMap();
		server->sendPacketToLevel(CString() >> (char)PLO_NPCDEL >> (int)getId(), map, level, 0, true);

		CString packet = CString() >> (char)PLO_NPCPROPS >> (int)getId() << getProps(0);
		server->sendPacketToLevel(packet, map, level, 0, true);
	}
#endif
}

CString TNPC::getProp(unsigned char pId, int clientVersion) const
{
	switch(pId)
	{
		case NPCPROP_IMAGE:
			return CString() >> (char)image.length() << image;

		case NPCPROP_SCRIPT:
			return CString() >> (short)(clientScriptFormatted.length() > 0x3FFF ? 0x3FFF : clientScriptFormatted.length()) << clientScriptFormatted.subString(0, 0x3FFF);

		case NPCPROP_X:
			return CString() >> (char)(x * 2);

		case NPCPROP_Y:
			return CString() >> (char)(y * 2);

		case NPCPROP_POWER:
			return CString() >> (char)power;

		case NPCPROP_RUPEES:
			return CString() >> (int)rupees;

		case NPCPROP_ARROWS:
			return CString() >> (char)darts;

		case NPCPROP_BOMBS:
			return CString() >> (char)bombs;

		case NPCPROP_GLOVEPOWER:
			return CString() >> (char)glovePower;

		case NPCPROP_BOMBPOWER:
			return CString() >> (char)bombPower;

		case NPCPROP_SWORDIMAGE:
			if (swordPower == 0)
				return CString() >> (char)0;
			else
				return CString() >> (char)(swordPower + 30) >> (char)swordImage.length() << swordImage;

		case NPCPROP_SHIELDIMAGE:
			if (shieldPower + 10 > 10)
				return CString() >> (char)(shieldPower + 10) >> (char)shieldImage.length() << shieldImage;
			else
				return CString() >> (char)0;

		case NPCPROP_GANI:
			if (clientVersion < CLVER_2_1)
				return bowImage;
			return CString() >> (char)gani.length() << gani;

		case NPCPROP_VISFLAGS:
			return CString() >> (char)visFlags;

		case NPCPROP_BLOCKFLAGS:
			return CString() >> (char)blockFlags;

		case NPCPROP_MESSAGE:
			return CString() >> (char)chatMsg.length() << chatMsg;

		case NPCPROP_HURTDXDY:
			return CString() >> (char)((hurtX*32)+32) >> (char)((hurtY*32)+32);

		case NPCPROP_ID:
			return CString() >> (int)id;

		// Sprite is deprecated and has been replaced by def.gani.
		// Sprite now holds the direction of the npc.  sprite % 4 gives backwards compatibility.
		case NPCPROP_SPRITE:
		{
			if (clientVersion < CLVER_2_1)
				return CString() >> (char)sprite;
			else
				return CString() >> (char)(sprite % 4);
		}

		case NPCPROP_COLORS:
			return CString() >> (char)colors[0] >> (char)colors[1] >> (char)colors[2] >> (char)colors[3] >> (char)colors[4];

		case NPCPROP_NICKNAME:
			return CString() >> (char)nickName.length() << nickName;

		case NPCPROP_HORSEIMAGE:
			return CString() >> (char)horseImage.length() << horseImage;

		case NPCPROP_HEADIMAGE:
			return CString() >> (char)(headImage.length() + 100) << headImage;

		case NPCPROP_SAVE0:
		case NPCPROP_SAVE1:
		case NPCPROP_SAVE2:
		case NPCPROP_SAVE3:
		case NPCPROP_SAVE4:
		case NPCPROP_SAVE5:
		case NPCPROP_SAVE6:
		case NPCPROP_SAVE7:
		case NPCPROP_SAVE8:
		case NPCPROP_SAVE9:
			return CString() >> (char)saves[pId - NPCPROP_SAVE0];

		case NPCPROP_ALIGNMENT:
			return CString() >> (char)ap;

		case NPCPROP_IMAGEPART:
			return CString() << imagePart;

		case NPCPROP_BODYIMAGE:
			return CString() >> (char)bodyImage.length() << bodyImage;

		case NPCPROP_GMAPLEVELX:
			return CString() >> (char)(level && level->getMap() ? level->getMap()->getLevelX(level->getActualLevelName()) : 0);

		case NPCPROP_GMAPLEVELY:
			return CString() >> (char)(level && level->getMap() ? level->getMap()->getLevelY(level->getActualLevelName()) : 0);

#ifdef V8NPCSERVER
		case NPCPROP_SCRIPTER:
			return CString() >> (char)npcScripter.length() << npcScripter;

		case NPCPROP_NAME:
			return CString() >> (char)npcName.length() << npcName;

		case NPCPROP_TYPE:
			return CString() >> (char)npcType.length() << npcType;

		case NPCPROP_CURLEVEL:
		{
			CString tmpLevelName = (level ? level->getLevelName() : "");
			return CString() >> (char)tmpLevelName.length() << tmpLevelName;
		}
#endif

		case NPCPROP_CLASS:
			return CString() >> (short)0;

		case NPCPROP_X2:
		{
			unsigned short val = (x2 < 0 ? -x2 : x2);
			val <<= 1;
			if (x2 < 0) val |= 0x0001;
			return CString().writeGShort(val);
		}

		case NPCPROP_Y2:
		{
			unsigned short val = (y2 < 0 ? -y2 : y2);
			val <<= 1;
			if (y2 < 0) val |= 0x0001;
			return CString().writeGShort((short)val);
		}
	}

	// Gani attributes.
	if (inrange(pId, NPCPROP_GATTRIB1, NPCPROP_GATTRIB5) || inrange(pId, NPCPROP_GATTRIB6, NPCPROP_GATTRIB9) || inrange(pId, NPCPROP_GATTRIB10, NPCPROP_GATTRIB30))
	{
		// TODO(joey): Are we really looping every single possible attribute to find the one we want....??
		for (unsigned int i = 0; i < sizeof(__nAttrPackets); i++)
		{
			if (__nAttrPackets[i] == pId)
				return CString() >> (char)gAttribs[i].length() << gAttribs[i];
		}
	}

	return CString();
}

CString TNPC::getProps(time_t newTime, int clientVersion) const
{
	bool oldcreated = server->getSettings()->getBool("oldcreated", "false");
	CString retVal;
	int pmax = NPCPROP_COUNT;
	if (clientVersion < CLVER_2_1) pmax = 36;

	for (int i = 0; i < pmax; i++)
	{
		if (modTime[i] != 0 && modTime[i] >= newTime)
		{
			if (oldcreated && i == NPCPROP_VISFLAGS && newTime == 0)
				retVal >> (char)i >> (char)(visFlags | NPCVISFLAG_VISIBLE);
			else
				retVal >> (char)i << getProp(i, clientVersion);
		}
	}
	if (clientVersion > CLVER_1_411)
	{
		if (modTime[NPCPROP_GANI] == 0 && image == "#c#")
			retVal >> (char)NPCPROP_GANI >> (char)4 << "idle";
	}

	return retVal;
}

CString TNPC::setProps(CString& pProps, int clientVersion, bool pForward)
{
	bool hasMoved = false;

	// TODO(joey): Most of these props will eventually be ignored

	CString ret;
	int len = 0;
	while (pProps.bytesLeft() > 0)
	{
		unsigned char propId = pProps.readGUChar();
		CString oldProp = getProp(propId);
		//printf( "propId: %d\n", propId );
		switch (propId)
		{
			case NPCPROP_IMAGE:
				visFlags |= NPCVISFLAG_VISIBLE;
				image = pProps.readChars(pProps.readGUChar()).text();
				if (!image.empty() && clientVersion < CLVER_2_1 && getExtension(image).isEmpty())
					image.append(".gif");
				break;

			case NPCPROP_SCRIPT:
				clientScript = pProps.readChars(pProps.readGUShort());
				break;

			case NPCPROP_X:
				if (blockPositionUpdates)
				{
					pProps.readGChar();
					continue;
				}
				x = (float)(pProps.readGChar()) / 2.0f;
				x2 = (int)(x * 16);
				hasMoved = true;
				break;

			case NPCPROP_Y:
				if (blockPositionUpdates)
				{
					pProps.readGChar();
					continue;
				}
				y = (float)(pProps.readGChar()) / 2.0f;
				y2 = (int)(y * 16);
				hasMoved = true;
				break;

			case NPCPROP_POWER:
				power = pProps.readGUChar();
				break;

			case NPCPROP_RUPEES:
				rupees = pProps.readGUInt();
				break;

			case NPCPROP_ARROWS:
				darts = pProps.readGUChar();
				break;

			case NPCPROP_BOMBS:
				bombs = pProps.readGUChar();
				break;

			case NPCPROP_GLOVEPOWER:
				glovePower = pProps.readGUChar();
				break;

			case NPCPROP_BOMBPOWER:
				bombPower = pProps.readGUChar();
				break;

			case NPCPROP_SWORDIMAGE:
			{
				int sp = pProps.readGUChar();
				if (sp <= 4)
					swordImage = CString() << "sword" << CString(sp) << (clientVersion < CLVER_2_1 ? ".gif" : ".png");
				else
				{
					sp -= 30;
					len = pProps.readGUChar();
					if (len > 0)
					{
						swordImage = pProps.readChars(len);
						if (!swordImage.isEmpty() && clientVersion < CLVER_2_1 && getExtension(swordImage).isEmpty())
							swordImage << ".gif";
					}
					else swordImage = "";
					//swordPower = clip(sp, ((settings->getBool("healswords", false) == true) ? -(settings->getInt("swordlimit", 3)) : 0), settings->getInt("swordlimit", 3));
				}
				swordPower = sp;
				break;
			}

			case NPCPROP_SHIELDIMAGE:
			{
				int sp = pProps.readGUChar();
				if (sp <= 3)
					shieldImage = CString() << "shield" << CString(sp) << (clientVersion < CLVER_2_1 ? ".gif" : ".png");
				else
				{
					sp -= 10;
					len = pProps.readGUChar();
					if (len > 0)
					{
						shieldImage = pProps.readChars(len);
						if (!shieldImage.isEmpty() && clientVersion < CLVER_2_1 && getExtension(shieldImage).isEmpty())
							shieldImage << ".gif";
					}
					else shieldImage = "";
				}
				shieldPower = sp;
				break;
			}

			case NPCPROP_GANI:
			{
				if (clientVersion < CLVER_2_1)
				{
					// Older clients don't use ganis.  This is the bow power and image instead.
					int sp = pProps.readGUChar();
					if (sp < 10)
						bowImage = CString() >> (char)sp;
					else
					{
						sp -= 10;
						if (sp < 0) break;
						bowImage = pProps.readChars(sp);
						if (!bowImage.isEmpty() && clientVersion < CLVER_2_1 && getExtension(bowImage).isEmpty())
							bowImage << ".gif";
						bowImage = CString() >> (char)(10 + bowImage.length()) << bowImage;
					}
					break;
				}
				gani = pProps.readChars(pProps.readGUChar()).text();
				break;
			}

			case NPCPROP_VISFLAGS:
				visFlags = pProps.readGUChar();
				break;

			case NPCPROP_BLOCKFLAGS:
				blockFlags = pProps.readGUChar();
				break;

			case NPCPROP_MESSAGE:
				chatMsg = pProps.readChars(pProps.readGUChar()).text();
				break;

			case NPCPROP_HURTDXDY:
				hurtX = ((float)(pProps.readGUChar()-32))/32;
				hurtY = ((float)(pProps.readGUChar()-32))/32;
				break;

			case NPCPROP_ID:
				pProps.readGUInt();
				break;

			case NPCPROP_SPRITE:
				sprite = pProps.readGUChar();
				break;

			case NPCPROP_COLORS:
				for (int i = 0; i < 5; i++)
					colors[i] = pProps.readGUChar();
				break;

			case NPCPROP_NICKNAME:
				nickName = pProps.readChars(pProps.readGUChar()).text();
				break;

			case NPCPROP_HORSEIMAGE:
				horseImage = pProps.readChars(pProps.readGUChar());
				if (!horseImage.isEmpty() && clientVersion < CLVER_2_1 && getExtension(horseImage).isEmpty())
					horseImage << ".gif";
				break;

			case NPCPROP_HEADIMAGE:
				len = pProps.readGUChar();
				if (len < 100)
					headImage = CString() << "head" << CString(len) << (clientVersion < CLVER_2_1 ? ".gif" : ".png");
				else
				{
					headImage = pProps.readChars(len - 100);
					if (!headImage.isEmpty() && clientVersion < CLVER_2_1 && getExtension(headImage).isEmpty())
						headImage << ".gif";
				}
				break;

			case NPCPROP_ALIGNMENT:
				ap = pProps.readGUChar();
				ap = clip(ap, 0, 100);
				break;

			case NPCPROP_IMAGEPART:
				imagePart = pProps.readChars(6);
				break;

			case NPCPROP_BODYIMAGE:
				bodyImage = pProps.readChars(pProps.readGUChar());
				break;

			case NPCPROP_GMAPLEVELX:
				gmaplevelx = pProps.readGUChar();
				break;

			case NPCPROP_GMAPLEVELY:
				gmaplevely = pProps.readGUChar();
				break;

			case NPCPROP_SCRIPTER:
				npcScripter = pProps.readChars(pProps.readGUChar());
				break;

			case NPCPROP_NAME:
				npcName = pProps.readChars(pProps.readGUChar()).text();
				break;

			case NPCPROP_TYPE:
				npcType = pProps.readChars(pProps.readGUChar());
				break;

			case NPCPROP_CURLEVEL:
				pProps.readChars(pProps.readGUChar());
				break;

			case NPCPROP_CLASS:
				pProps.readChars(pProps.readGShort());
				break;

			// Location, in pixels, of the npc on the level in 2.3+ clients.
			// Bit 0x0001 controls if it is negative or not.
			// Bits 0xFFFE are the actual value.
			case NPCPROP_X2:
				if (blockPositionUpdates)
				{
					pProps.readGUShort();
					continue;
				}

				x2 = len = pProps.readGUShort();

				// If the first bit is 1, our position is negative.
				x2 >>= 1;
				if ((short)len & 0x0001) x2 = -x2;

				// Let pre-2.3+ clients see 2.3+ movement.
				x = (float)x2 / 16.0f;

				hasMoved = true;
				break;

			case NPCPROP_Y2:
				if (blockPositionUpdates)
				{
					pProps.readGUShort();
					continue;
				}

				y2 = len = pProps.readGUShort();

				// If the first bit is 1, our position is negative.
				y2 >>= 1;
				if ((short)len & 0x0001) y2 = -y2;

				// Let pre-2.3+ clients see 2.3+ movement.
				y = (float)y2 / 16.0f;

				hasMoved = true;
				break;

			case NPCPROP_SAVE0: saves[0] = pProps.readGUChar(); break;
			case NPCPROP_SAVE1: saves[1] = pProps.readGUChar(); break;
			case NPCPROP_SAVE2: saves[2] = pProps.readGUChar(); break;
			case NPCPROP_SAVE3: saves[3] = pProps.readGUChar(); break;
			case NPCPROP_SAVE4: saves[4] = pProps.readGUChar(); break;
			case NPCPROP_SAVE5: saves[5] = pProps.readGUChar(); break;
			case NPCPROP_SAVE6: saves[6] = pProps.readGUChar(); break;
			case NPCPROP_SAVE7: saves[7] = pProps.readGUChar(); break;
			case NPCPROP_SAVE8: saves[8] = pProps.readGUChar(); break;
			case NPCPROP_SAVE9: saves[9] = pProps.readGUChar(); break;

			case NPCPROP_GATTRIB1:  gAttribs[0]  = pProps.readChars(pProps.readGUChar()); break;
			case NPCPROP_GATTRIB2:  gAttribs[1]  = pProps.readChars(pProps.readGUChar()); break;
			case NPCPROP_GATTRIB3:  gAttribs[2]  = pProps.readChars(pProps.readGUChar()); break;
			case NPCPROP_GATTRIB4:  gAttribs[3]  = pProps.readChars(pProps.readGUChar()); break;
			case NPCPROP_GATTRIB5:  gAttribs[4]  = pProps.readChars(pProps.readGUChar()); break;
			case NPCPROP_GATTRIB6:  gAttribs[5]  = pProps.readChars(pProps.readGUChar()); break;
			case NPCPROP_GATTRIB7:  gAttribs[6]  = pProps.readChars(pProps.readGUChar()); break;
			case NPCPROP_GATTRIB8:  gAttribs[7]  = pProps.readChars(pProps.readGUChar()); break;
			case NPCPROP_GATTRIB9:  gAttribs[8]  = pProps.readChars(pProps.readGUChar()); break;
			case NPCPROP_GATTRIB10: gAttribs[9]  = pProps.readChars(pProps.readGUChar()); break;
			case NPCPROP_GATTRIB11: gAttribs[10] = pProps.readChars(pProps.readGUChar()); break;
			case NPCPROP_GATTRIB12: gAttribs[11] = pProps.readChars(pProps.readGUChar()); break;
			case NPCPROP_GATTRIB13: gAttribs[12] = pProps.readChars(pProps.readGUChar()); break;
			case NPCPROP_GATTRIB14: gAttribs[13] = pProps.readChars(pProps.readGUChar()); break;
			case NPCPROP_GATTRIB15: gAttribs[14] = pProps.readChars(pProps.readGUChar()); break;
			case NPCPROP_GATTRIB16: gAttribs[15] = pProps.readChars(pProps.readGUChar()); break;
			case NPCPROP_GATTRIB17: gAttribs[16] = pProps.readChars(pProps.readGUChar()); break;
			case NPCPROP_GATTRIB18: gAttribs[17] = pProps.readChars(pProps.readGUChar()); break;
			case NPCPROP_GATTRIB19: gAttribs[18] = pProps.readChars(pProps.readGUChar()); break;
			case NPCPROP_GATTRIB20: gAttribs[19] = pProps.readChars(pProps.readGUChar()); break;
			case NPCPROP_GATTRIB21: gAttribs[20] = pProps.readChars(pProps.readGUChar()); break;
			case NPCPROP_GATTRIB22: gAttribs[21] = pProps.readChars(pProps.readGUChar()); break;
			case NPCPROP_GATTRIB23: gAttribs[22] = pProps.readChars(pProps.readGUChar()); break;
			case NPCPROP_GATTRIB24: gAttribs[23] = pProps.readChars(pProps.readGUChar()); break;
			case NPCPROP_GATTRIB25: gAttribs[24] = pProps.readChars(pProps.readGUChar()); break;
			case NPCPROP_GATTRIB26: gAttribs[25] = pProps.readChars(pProps.readGUChar()); break;
			case NPCPROP_GATTRIB27: gAttribs[26] = pProps.readChars(pProps.readGUChar()); break;
			case NPCPROP_GATTRIB28: gAttribs[27] = pProps.readChars(pProps.readGUChar()); break;
			case NPCPROP_GATTRIB29: gAttribs[28] = pProps.readChars(pProps.readGUChar()); break;
			case NPCPROP_GATTRIB30: gAttribs[29] = pProps.readChars(pProps.readGUChar()); break;

			default:
			{
				printf("NPC %ud (%.2f, %.2f): ", id, x, y);
				printf("Unknown prop: %ud, readPos: %d\n", propId, pProps.readPos());
				for (int i = 0; i < pProps.length(); ++i)
					printf("%02x ", (unsigned char)pProps[i]);
				printf("\n");
				return ret;
			}
		}

		// If a prop changed, adjust its mod time.
		if (propId < NPCPROP_COUNT)
		{
			if (oldProp != getProp(propId))
				modTime[propId] = time(0);
		}

		// Add to ret.
		ret >> (char)propId << getProp(propId, clientVersion);
	}

	if (pForward)
	{
		// Find the level.
		TMap* map = 0;
		if (level != 0) map = level->getMap();

		// Send the props.
		server->sendPacketToLevel(CString() >> (char)PLO_NPCPROPS >> (int)id << ret, map, level, 0, true);
	}

#ifdef V8NPCSERVER
	if (hasMoved) testTouch();
#endif

	return ret;
}

#ifdef V8NPCSERVER

void TNPC::testTouch()
{
	if (level == 0)
		return;

	// 2, 3
	static int touchtestd[] = { 2,1, 0,2, 2,4, 3,2 };
	int dir = sprite % 4;

	auto linkTouched = level->getLink((int)x + touchtestd[dir*2], (int)y + touchtestd[dir*2+1]);
	if (linkTouched)
	{
		TLevel *newLevel = server->getLevel(linkTouched->getNewLevel());
		if (newLevel != 0)
		{
			float newX = (linkTouched->getNewX() == "playerx" ? x : strtofloat(linkTouched->getNewX()));
			float newY = (linkTouched->getNewY() == "playery" ? y : strtofloat(linkTouched->getNewY()));
			this->warpNPC(newLevel, newX, newY);
		}
	}
}

void TNPC::freeScriptResources()
{
	CScriptEngine *scriptEngine = server->getScriptEngine();

	// Clear cached script
	if (!serverScript.isEmpty())
		scriptEngine->ClearCache<TNPC>(serverScript.text());

	// Clear any queued actions
	if (_scriptExecutionContext.hasActions())
	{
		// Unregister npc from any queued event calls
		scriptEngine->UnregisterNpcUpdate(this);

		// Reset execution
		_scriptExecutionContext.resetExecution();
	}

	// Clear timeouts
	if (timeout > 0)
	{
		scriptEngine->UnregisterNpcTimer(this);
		timeout = 0;
	}

	// Clear scheduled events
	_scriptTimers.clear();

	// Clear triggeraction functions
	for (auto & _triggerAction : _triggerActions)
		delete _triggerAction.second;
	_triggerActions.clear();

	// Delete script object
	if (_scriptObject)
	{
		delete _scriptObject;
		_scriptObject = nullptr;
	}
}

// Set callbacks for triggeractions!
void TNPC::registerTriggerAction(const std::string& action, IScriptFunction *cbFunc)
{
	// clear old callback if it was set
	auto triggerIter = _triggerActions.find(action);
	if (triggerIter != _triggerActions.end())
		delete triggerIter->second;

	// register new trigger
	_triggerActions[action] = cbFunc;
}

void TNPC::queueNpcTrigger(const std::string& action, TPlayer* player, const std::string& data)
{
	assert(player);

	// Check if we respond to this trigger
	auto triggerIter = _triggerActions.find(action);
	if (triggerIter == _triggerActions.end())
		return;

	CScriptEngine *scriptEngine = server->getScriptEngine();

	IScriptObject<TPlayer>* playerObject = player->getScriptObject();
	if (playerObject != nullptr) {
		_scriptExecutionContext.addAction(scriptEngine->CreateAction("npc.trigger", _scriptObject, triggerIter->second, playerObject, data));
	} else {
		_scriptExecutionContext.addAction(scriptEngine->CreateAction("npc.trigger", _scriptObject, triggerIter->second, nullptr, data));
	}

	//_scriptExecutionContext.addAction(scriptAction);
	scriptEngine->RegisterNpcUpdate(this);
}

TScriptClass * TNPC::joinClass(const std::string& className)
{
	auto found = classMap.find(className);
	if (found != classMap.end())
		return nullptr;

	auto classObj = server->getClass(className);
	if (!classObj)
		return nullptr;

	classMap[className] = classObj->clientCode();
	updateClientCode();
	return classObj;
}

void TNPC::updateClientCode()
{
	// Skip servercode, and read client script
	CString script = originalScript;
	script.readString("//#CLIENTSIDE");
	clientScript = script.readString("");

	// Iterate current classes, and add to end of code
	for (auto& it : classMap)
		clientScript << "\n" << it.second;

	// Remove comments and trim the code if specified.
	if (!clientScript.isEmpty())
	{
		clientScriptFormatted = removeComments(clientScript, "\n");
		std::vector<CString> code = clientScriptFormatted.tokenize("\n");
		clientScriptFormatted.clear();
		for (auto& line : code)
			clientScriptFormatted << line.trim() << "\xa7";
	}

	// Just a little warning for people who don't know.
	if (clientScriptFormatted.length() > 0x705F)
		printf("WARNING: Clientside script of NPC (%s) exceeds the limit of 28767 bytes.\n", (weaponName.length() != 0 ? weaponName.text() : image.c_str()));

	// Update prop for players
	this->updatePropModTime(NPCPROP_SCRIPT);
}

void TNPC::setTimeout(int newTimeout)
{
	timeout = newTimeout;

	if (hasTimerUpdates())
		server->getScriptEngine()->RegisterNpcTimer(this);
	else
		server->getScriptEngine()->UnregisterNpcTimer(this);
}

void TNPC::queueNpcAction(const std::string& action, TPlayer *player, bool registerAction)
{
	assert(_scriptObject);

<<<<<<< HEAD
	ScriptAction *scriptAction = nullptr;
	CScriptEngine *scriptEngine = server->getScriptEngine();

	IScriptWrapped<TPlayer> *playerObject = nullptr;
=======
	CScriptEngine *scriptEngine = server->getScriptEngine();

	IScriptObject<TPlayer> *playerObject = nullptr;
>>>>>>> 60298a14
	if (player != nullptr)
	    playerObject = player->getScriptObject();

	if (playerObject)
	{
		_scriptExecutionContext.addAction(scriptEngine->CreateAction(action, _scriptObject, playerObject));
	}
	else
	{
		_scriptExecutionContext.addAction(scriptEngine->CreateAction(action, _scriptObject));
	}

	if (registerAction)
		scriptEngine->RegisterNpcUpdate(this);
}

bool TNPC::runScriptTimer()
{
	// TODO(joey): Scheduled events, pass in delta, use milliseconds as an integer

	if (timeout > 0)
	{
		timeout--;
		if (timeout == 0)
			queueNpcAction("npc.timeout", 0, true);
	}

	// scheduled events
	bool queued = false;
	for (auto it = _scriptTimers.begin(); it != _scriptTimers.end();)
	{
		ScriptEventTimer *timer = &(*it);
		timer->timer--;
		if (timer->timer == 0)
		{
			_scriptExecutionContext.addAction(timer->action);
			it = _scriptTimers.erase(it);
			queued = true;
			continue;
		}

		++it;
	}

	// Register for npc updates
	if (queued)
		server->getScriptEngine()->RegisterNpcUpdate(this);

	// return value dictates if this gets unregistered from timer updates
	return hasTimerUpdates();
}

bool TNPC::runScriptEvents()
{
	// Returns true if we still have actions to run
	bool hasActions = _scriptExecutionContext.runExecution();

	// Send properties modified by scripts
	if (!propModified.empty())
	{
		if (canWarp)
			testTouch();

		time_t newModTime = time(0);

		CString propPacket = CString() >> (char)PLO_NPCPROPS >> (int)id;
		for (unsigned char propId : propModified)
		{
			modTime[propId] = newModTime;
			propPacket >> (char)(propId) << getProp(propId);
		}
		propModified.clear();

		if (level != nullptr)
			server->sendPacketToLevel(propPacket, level->getMap(), level, nullptr, true);
	}

	if (npcDeleteRequested)
	{
		server->deleteNPC(this);
		npcDeleteRequested = false;
		return false;
	}

	return hasActions;
}

CString TNPC::getVariableDump()
{
	static const char * const propNames[NPCPROP_COUNT] = {
		"image", "script", "x", "y", "power", "rupees",
		"arrows", "bombs", "glovepower", "bombpower", "sword", "shield",
		"animation", "visibility flags", "blocking flags", "message", "hurtdxdy",
		"id", "sprite", "colors", "nickname", "horse", "head",
		"save[0]", "save[1]", "save[2]", "save[3]", "save[4]", "save[5]",
		"save[6]", "save[7]", "save[8]", "save[9]",
		"alignment", "imagepart", "body",
		"ganiattr1", "ganiattr2", "ganiattr3", "ganiattr4", "ganiattr5",
		"mapx", "mapy", "UNKNOWN43", "ganiattr6", "ganiattr7", "ganiattr8",
		"ganiattr9", "UNKNOWN48", "scripter", "name", "type", "level",
		"ganiattr10", "ganiattr11", "ganiattr12", "ganiattr13", "ganiattr14",
		"ganiattr15", "ganiattr16", "ganiattr17", "ganiattr18", "ganiattr19",
		"ganiattr20", "ganiattr21", "ganiattr22", "ganiattr23", "ganiattr24",
		"ganiattr25", "ganiattr26", "ganiattr27", "ganiattr28", "ganiattr29",
		"ganiattr30", "joinedclasses", "xprecise", "yprecise"
	};

	static const char propList[] = {
		NPCPROP_ID, NPCPROP_IMAGE, NPCPROP_SCRIPT, NPCPROP_VISFLAGS, NPCPROP_BLOCKFLAGS,
		NPCPROP_HEADIMAGE, NPCPROP_BODYIMAGE, NPCPROP_SWORDIMAGE, NPCPROP_SHIELDIMAGE,
		NPCPROP_NICKNAME, NPCPROP_SPRITE, NPCPROP_GANI,
		NPCPROP_GATTRIB1, NPCPROP_GATTRIB2, NPCPROP_GATTRIB3, NPCPROP_GATTRIB4, NPCPROP_GATTRIB5,
		NPCPROP_GATTRIB6, NPCPROP_GATTRIB7, NPCPROP_GATTRIB8, NPCPROP_GATTRIB9, NPCPROP_GATTRIB10,
		NPCPROP_GATTRIB11, NPCPROP_GATTRIB12, NPCPROP_GATTRIB13, NPCPROP_GATTRIB14, NPCPROP_GATTRIB15,
		NPCPROP_GATTRIB16, NPCPROP_GATTRIB17, NPCPROP_GATTRIB18, NPCPROP_GATTRIB19, NPCPROP_GATTRIB20,
		NPCPROP_GATTRIB21, NPCPROP_GATTRIB22, NPCPROP_GATTRIB23, NPCPROP_GATTRIB24, NPCPROP_GATTRIB25,
		NPCPROP_GATTRIB26, NPCPROP_GATTRIB27, NPCPROP_GATTRIB28, NPCPROP_GATTRIB29, NPCPROP_GATTRIB30,
		NPCPROP_SAVE0, NPCPROP_SAVE1, NPCPROP_SAVE2, NPCPROP_SAVE3, NPCPROP_SAVE4,
		NPCPROP_SAVE5, NPCPROP_SAVE6, NPCPROP_SAVE7, NPCPROP_SAVE8, NPCPROP_SAVE9,
		NPCPROP_GMAPLEVELX, NPCPROP_GMAPLEVELY, NPCPROP_X2, NPCPROP_Y2
	};

	const int propsCount = sizeof(propList) / sizeof(char);

	// Create the npc dump...
	CString npcDump;
	CString npcNameStr = npcName;
	if (npcNameStr.isEmpty())
		npcNameStr = CString() << "npcs[" << CString(id) << "]";

	npcDump << "Variables dump from npc " << npcNameStr << "\n\n";
	if (!npcType.isEmpty()) npcDump << npcNameStr << ".type: " << npcType << "\n";
	if (!npcScripter.isEmpty()) npcDump << npcNameStr << ".scripter: " << npcScripter << "\n";
	if (level) npcDump << npcNameStr << ".level: " << level->getLevelName() << "\n";

	npcDump << "\nAttributes:\n";
	for (int propId : propList)
	{
		CString prop = getProp(propId);

		switch (propId)
		{
			case NPCPROP_ID:
			{
				int id = prop.readGUInt();
				npcDump << npcNameStr << "." << propNames[propId] << ": " << CString((int)id) << "\n";
				break;
			}

			case NPCPROP_SCRIPT:
			{
				int len = prop.readGUShort();
				if (len > 0)
					npcDump << npcNameStr << "." << propNames[propId] << ": size: " << CString(len) << "\n";
					break;
			}

			case NPCPROP_SWORDIMAGE:
			{
				int power = prop.readGUChar();
				CString image;
				if (power > 30) {
					image = prop.readChars(prop.readGUChar());
					power -= 30;
				}
				else if (power > 0)
					image = CString() << "sword" << CString(power) << ".png";

				if (!image.isEmpty())
					npcDump << npcNameStr << "." << propNames[propId] << ": " << image << " (" << CString(power) << ")\n";

				break;
			}

			case NPCPROP_SHIELDIMAGE:
			{
				int power = prop.readGUChar();
				CString image;
				if (power > 10)
				{
					image = prop.readChars(prop.readGUChar());
					power -= 10;
				}
				else if (power > 0)
					image = CString() << "shield" << CString(power) << ".png";

				if (!image.isEmpty())
					npcDump << npcNameStr << "." << propNames[propId] << ": " << image << " (" << CString(power) << ")\n";

				break;
			}

			case NPCPROP_VISFLAGS:
			{
				char value = prop.readGUChar();
				npcDump << npcNameStr << "." << propNames[propId] << ": ";
				npcDump << ((value & NPCVISFLAG_VISIBLE) ? "visible" : "hidden");
				if (value & NPCVISFLAG_DRAWOVERPLAYER)
					npcDump << ", drawoverplayer";
				if (value & NPCVISFLAG_DRAWUNDERPLAYER)
					npcDump << ", drawunderplayer";
				npcDump << "\n";

				break;
			}

			case NPCPROP_BLOCKFLAGS:
			{
				char value = prop.readGUChar();
				if (value & NPCBLOCKFLAG_NOBLOCK)
					npcDump << npcNameStr << "." << propNames[propId] << ": " << "dontblock" << "\n";
				break;
			}

			case NPCPROP_SPRITE:
			{
				char value = prop.readGUChar();
				if (value > 0)
					npcDump << npcNameStr << "." << propNames[propId] << ": " << CString((int)value) << "\n";
				break;
			}

			case NPCPROP_GMAPLEVELX:
			case NPCPROP_GMAPLEVELY:
			{
				char value = prop.readGUChar();
				if (level && level->getMap() != nullptr)
					npcDump << npcNameStr << "." << propNames[propId] << ": " << CString((int)value) << "\n";
				break;
			}

			case NPCPROP_IMAGE:
			case NPCPROP_GANI:
			case NPCPROP_MESSAGE:
			case NPCPROP_NICKNAME:
			case NPCPROP_HORSEIMAGE:
			case NPCPROP_HEADIMAGE:
			case NPCPROP_BODYIMAGE:
			case NPCPROP_SCRIPTER:
			case NPCPROP_NAME:
			case NPCPROP_TYPE:
			case NPCPROP_CURLEVEL:
			case NPCPROP_GATTRIB1:
			case NPCPROP_GATTRIB2:
			case NPCPROP_GATTRIB3:
			case NPCPROP_GATTRIB4:
			case NPCPROP_GATTRIB5:
			case NPCPROP_GATTRIB6:
			case NPCPROP_GATTRIB7:
			case NPCPROP_GATTRIB8:
			case NPCPROP_GATTRIB9:
			case NPCPROP_GATTRIB10:
			case NPCPROP_GATTRIB11:
			case NPCPROP_GATTRIB12:
			case NPCPROP_GATTRIB13:
			case NPCPROP_GATTRIB14:
			case NPCPROP_GATTRIB15:
			case NPCPROP_GATTRIB16:
			case NPCPROP_GATTRIB17:
			case NPCPROP_GATTRIB18:
			case NPCPROP_GATTRIB19:
			case NPCPROP_GATTRIB20:
			case NPCPROP_GATTRIB21:
			case NPCPROP_GATTRIB22:
			case NPCPROP_GATTRIB23:
			case NPCPROP_GATTRIB24:
			case NPCPROP_GATTRIB25:
			case NPCPROP_GATTRIB26:
			case NPCPROP_GATTRIB27:
			case NPCPROP_GATTRIB28:
			case NPCPROP_GATTRIB29:
			case NPCPROP_GATTRIB30:
			{
				int len = prop.readGUChar();
				if (len > 0)
				{
					CString value = prop.readChars(len).trim();
					if (!value.isEmpty())
						npcDump << npcNameStr << "." << propNames[propId] << ": " << value << "\n";
				}
				break;
			}

			case NPCPROP_SAVE0:
			case NPCPROP_SAVE1:
			case NPCPROP_SAVE2:
			case NPCPROP_SAVE3:
			case NPCPROP_SAVE4:
			case NPCPROP_SAVE5:
			case NPCPROP_SAVE6:
			case NPCPROP_SAVE7:
			case NPCPROP_SAVE8:
			case NPCPROP_SAVE9:
			{
				unsigned char saveValue = prop.readGUChar();
				if (saveValue > 0)
					npcDump << npcNameStr << "." << propNames[propId] << ": " << CString((int)saveValue) << "\n";
				break;
			}

			case NPCPROP_X2:
			case NPCPROP_Y2:
			{
				short pos = prop.readGUShort();
				pos = ((pos & 0x0001) ? -(pos >> 1) : pos >> 1);
				npcDump << npcNameStr << "." << propNames[propId] << ": " << CString((double)pos / 16.0) << "\n";
				break;
			}

			default:
				continue;
		}
	}

	if (timeout > 0)
		npcDump << npcNameStr << ".timeout: " << CString((float)(timeout * 0.05f)) << "\n";

	std::pair<unsigned int, double> executionData = _scriptExecutionContext.getExecutionData();
	npcDump << npcNameStr << ".scripttime (in the last min): " << CString(executionData.second) << "\n";
	npcDump << npcNameStr << ".scriptcalls: " << CString(executionData.first) << "\n";

	if (!flagList.empty())
	{
		npcDump << "\nnpc.Flags:\n";
		for (auto it = flagList.begin(); it != flagList.end(); ++it)
			npcDump << npcNameStr << ".flags[\"" << (*it).first << "\"]: " << (*it).second << "\n";
	}

	return npcDump;
}

bool TNPC::deleteNPC()
{
	if (!isLevelNPC() && npcType == "LOCALN")
		npcDeleteRequested = true;
	return npcDeleteRequested;
}

void TNPC::reloadNPC()
{
	setScriptCode(originalScript);
}

void TNPC::resetNPC()
{
	// TODO(joey): reset script execution, clear flags.. unsure what else gets reset. TBD
	canWarp = false;
	modTime[NPCPROP_IMAGE] = modTime[NPCPROP_SCRIPT] = modTime[NPCPROP_X] = modTime[NPCPROP_Y]
		= modTime[NPCPROP_VISFLAGS] = modTime[NPCPROP_ID] = modTime[NPCPROP_SPRITE] = modTime[NPCPROP_MESSAGE]
		= modTime[NPCPROP_GMAPLEVELX] = modTime[NPCPROP_GMAPLEVELY]
		= modTime[NPCPROP_X2] = modTime[NPCPROP_Y2] = time(0);
	headImage = "";
	bodyImage = "";
	image = "";
	gani = "idle";

	setScriptCode(originalScript);

	if (!origLevel.isEmpty())
	{
		warpNPC(TLevel::findLevel(origLevel, server), origX, origY);
	}
}

void TNPC::moveNPC(int dx, int dy, double time, int options)
{
	// TODO(joey): Implement options? Or does the client handle them? TBD
	//	- If we want function callbacks we will need to handle time, can schedule an event once that is implemented

	int start_x = (abs(x2) << 1) | (x2 < 0 ? 0x0001 : 0x0000);
	int start_y = (abs(y2) << 1) | (y2 < 0 ? 0x0001 : 0x0000);
	int delta_x = (abs(dx) << 1) | (dx < 0 ? 0x0001 : 0x0000);
	int delta_y = (abs(dy) << 1) | (dy < 0 ? 0x0001 : 0x0000);
	short itime = (short)(time / 0.05);

	setX(x + ((float)dx / 16));
	setY(y + ((float)dy / 16));

	if (level != nullptr)
		server->sendPacketToLevel(CString() >> (char)PLO_MOVE2 >> (int)id >> (short)start_x >> (short)start_y >> (short)delta_x >> (short)delta_y >> (short)itime >> (char)options, level->getMap(), level);
}

void TNPC::warpNPC(TLevel *pLevel, float pX, float pY)
{
	if (!pLevel)
		return;

	if (level != nullptr)
	{
		// TODO(joey): NPCMOVED needs to be sent to everyone who potentially has this level cached or else the npc
		//  will stay visible when you come back to the level. Should this just be sent to everyone on the server? We do
		//  such for PLO_NPCDEL
		server->sendPacketToLevel(CString() >> (char)PLO_NPCMOVED >> (int) id, level->getMap(), level);

		// Remove the npc from the old level
		level->removeNPC(this);
	}

	// Add to the new level
	pLevel->addNPC(this);
	level = pLevel;

	// Adjust the position of the npc
	x = pX;
	x2 = 16 * pX;

	y = pY;
	y2 = 16 * pY;

	// Send the properties to the players in the new level
	server->sendPacketToLevel(CString() >> (char)PLO_NPCPROPS >> (int)id << getProps(0), level->getMap(), level, 0, true);
	server->sendPacketTo(PLTYPE_ANYNC, CString() >> (char)PLO_NC_NPCADD >> (int)id >> (char)NPCPROP_CURLEVEL << getProp(NPCPROP_CURLEVEL));

	// Queue event
	this->queueNpcAction("npc.warped");
}

void TNPC::saveNPC()
{
	// TODO(joey): check if properties have been modified before deciding to save
	// enumerate scriptObject variables, to save into file and load later..?
	// Clean up old samples
	_scriptExecutionContext.getExecutionData();
	//_scriptExecutionContext
	static const char *NL = "\r\n";
	CString fileName = server->getServerPath() << "npcs/npc" << npcName << ".txt";
	CString fileData = CString("GRNPC001") << NL;
	fileData << "NAME " << npcName << NL;
	fileData << "ID " << CString(id) << NL;
	fileData << "TYPE " << npcType << NL;
	fileData << "SCRIPTER " << npcScripter << NL;
	fileData << "IMAGE " << image << NL;
	fileData << "STARTLEVEL " << origLevel << NL;
	fileData << "STARTX " << CString(origX) << NL;
	fileData << "STARTY " << CString(origY) << NL;
	if (level)
	{
		fileData << "LEVEL " << level->getLevelName() << NL;
		fileData << "X " << CString(x) << NL;
		fileData << "Y " << CString(y) << NL;
	}
	fileData << "NICK " << nickName << NL;
	fileData << "ANI " << gani << NL;
	fileData << "HP " << CString(power) << NL;
	fileData << "GRALATS " << CString(rupees) << NL;
	fileData << "ARROWS " << CString(darts) << NL;
	fileData << "BOMBS " << CString(bombs) << NL;
	fileData << "GLOVEP " << CString(glovePower) << NL;
	fileData << "SWORDP " << CString(swordPower) << NL;
	fileData << "SHIELDP " << CString(shieldPower) << NL;
	fileData << "HEAD " << headImage << NL;
	fileData << "BODY " << bodyImage << NL;
	fileData << "SWORD " << swordImage << NL;
	fileData << "SHIELD " << shieldImage << NL;
	fileData << "HORSE " << horseImage << NL;
	fileData << "COLORS " << CString((int)colors[0]) << "," << CString((int)colors[1]) << "," << CString((int)colors[2]) << "," << CString((int)colors[3]) << "," << CString((int)colors[4]) << NL;
	fileData << "SPRITE " << CString(sprite) << NL;
	fileData << "AP " << CString(ap) << NL;
	fileData << "TIMEOUT " << CString(timeout / 20) << NL;
	fileData << "LAYER 0" << NL;
	fileData << "SHAPETYPE 0" << NL;
	fileData << "SHAPE " << CString(width) << " " << CString(height) << NL;
	fileData << "SAVEARR " << CString((int)saves[0]) << "," << CString((int)saves[1]) << "," << CString((int)saves[2]) << ","
			 << CString((int)saves[3]) << "," << CString((int)saves[4]) << "," << CString((int)saves[5]) << ","
			 << CString((int)saves[6]) << "," << CString((int)saves[7]) << "," << CString((int)saves[8]) << ","
			 << CString((int)saves[9]) << NL;

	for (int i = 0; i < 30; i++)
	{
		if (!gAttribs[i].isEmpty())
			fileData << "ATTR" << std::to_string(i+1) << " " << gAttribs[i] << NL;
	}

	for (auto it = flagList.begin(); it != flagList.end(); ++it)
		fileData << "FLAG " << (*it).first << "=" << (*it).second << NL;

	fileData << "NPCSCRIPT" << NL << originalScript.replaceAll("\n", NL);
	if (originalScript[originalScript.length() - 1] != '\n')
		fileData << NL;
	fileData << "NPCSCRIPTEND" << NL;
	fileData.save(fileName);
}

bool TNPC::loadNPC(const CString& fileName)
{
	// Load file
	CString fileData;
	if (!fileData.load(fileName))
		return false;

	fileData.removeAllI("\r");

	CString headerLine = fileData.readString("\n");
	if (headerLine != "GRNPC001")
		return false;

	// TODO(joey): implement
	// 	JOINEDCLASSES staffblock (not really needed for us, so)
	//	DONTBLOCK 1
	//	modtime is not being updated for these properties

	time_t updateTime = time(0);
	CString npcScript, npcLevel;

	CString propPacket;

	// Parse File
	while (fileData.bytesLeft())
	{
		CString curLine = fileData.readString("\n");

		// Find Command
		CString curCommand = curLine.readString();

		// Parse Line
		if (curCommand == "NAME")
		{
			npcName = curLine.readString("").text();
			modTime[NPCPROP_NAME] = updateTime;
		}
		else if (curCommand == "ID")
			id = strtoint(curLine.readString(""));
		else if (curCommand == "TYPE")
			npcType = curLine.readString("");
		else if (curCommand == "SCRIPTER")
		{
			npcScripter = curLine.readString("");
			modTime[NPCPROP_SCRIPTER] = updateTime;
		}
		else if (curCommand == "IMAGE") {
			image = curLine.readString("").text();
			modTime[NPCPROP_IMAGE] = updateTime;
		}
		else if (curCommand == "STARTLEVEL")
			origLevel = curLine.readString("");
		else if (curCommand == "STARTX")
			origX = strtofloat(curLine.readString(""));
		else if (curCommand == "STARTY")
			origY = strtofloat(curLine.readString(""));
		else if (curCommand == "LEVEL")
			npcLevel = curLine.readString("");
		else if (curCommand == "X")
			setX(strtofloat(curLine.readString("")));
		else if (curCommand == "Y")
			setY(strtofloat(curLine.readString("")));
		else if (curCommand == "MAPX")
		{
			gmaplevelx = strtoint(curLine.readString(""));
			modTime[NPCPROP_GMAPLEVELX] = updateTime;
		}
		else if (curCommand == "MAPY")
		{
			gmaplevely = strtoint(curLine.readString(""));
			modTime[NPCPROP_GMAPLEVELY] = updateTime;
		}
		else if (curCommand == "NICK")
		{
			nickName = curLine.readString("").text();
			modTime[NPCPROP_NICKNAME] = updateTime;
		}
		else if (curCommand == "ANI")
		{
			gani = curLine.readString("").text();
			modTime[NPCPROP_GANI] = updateTime;
		}
		else if (curCommand == "HP")
		{
			power = (int)(strtofloat(curLine.readString("")) * 2);
			modTime[NPCPROP_POWER] = updateTime;
		}
		else if (curCommand == "GRALATS") {
			rupees = strtoint(curLine.readString(""));
			modTime[NPCPROP_RUPEES] = updateTime;
		}
		else if (curCommand == "ARROWS") {
			darts = strtoint(curLine.readString(""));
			modTime[NPCPROP_ARROWS] = updateTime;
		}
		else if (curCommand == "BOMBS") {
			bombs = strtoint(curLine.readString(""));
			modTime[NPCPROP_BOMBS] = updateTime;
		}
		else if (curCommand == "GLOVEP") {
			glovePower = strtoint(curLine.readString(""));
			modTime[NPCPROP_GLOVEPOWER] = updateTime;
		}
		else if (curCommand == "SWORDP") {
			swordPower = strtoint(curLine.readString(""));
			modTime[NPCPROP_SWORDIMAGE] = updateTime;
		}
		else if (curCommand == "SHIELDP")
		{
			shieldPower = strtoint(curLine.readString(""));
			modTime[NPCPROP_SHIELDIMAGE] = updateTime;
		}
		else if (curCommand == "HEAD")
		{
			headImage = curLine.readString("");
			modTime[NPCPROP_HEADIMAGE] = updateTime;
		}
		else if (curCommand == "BODY")
		{
			bodyImage = curLine.readString("");
			modTime[NPCPROP_BODYIMAGE] = updateTime;
		}
		else if (curCommand == "SWORD")
		{
			swordImage = curLine.readString("");
			modTime[NPCPROP_SWORDIMAGE] = updateTime;
		}
		else if (curCommand == "SHIELD")
		{
			shieldImage = curLine.readString("");
			modTime[NPCPROP_SHIELDIMAGE] = updateTime;
		}
		else if (curCommand == "HORSE")
		{
			horseImage = curLine.readString("");
			modTime[NPCPROP_HORSEIMAGE] = updateTime;
		}
		else if (curCommand == "SPRITE")
		{
			sprite = strtoint(curLine.readString(""));
			modTime[NPCPROP_SPRITE] = updateTime;
		}
		else if (curCommand == "AP")
		{
			ap = strtoint(curLine.readString(""));
			modTime[NPCPROP_ALIGNMENT] = updateTime;
		}
		else if (curCommand == "COLORS")
		{
			auto tokens = curLine.readString("").tokenize(",");
			for (int idx = 0; idx < std::min((int) tokens.size(), 5); idx++)
				colors[idx] = strtoint(tokens[idx]);
			modTime[NPCPROP_COLORS] = updateTime;
		}
		else if (curCommand == "SAVEARR")
		{
			auto tokens = curLine.readString("").tokenize(",");
			for (int idx = 0; idx < std::min(tokens.size(), sizeof(saves) / sizeof(unsigned char)); idx++) {
				saves[idx] = (unsigned char)strtoint(tokens[idx]);
				modTime[NPCPROP_SAVE0 + idx] = updateTime;
			}
		}
		else if (curCommand == "SHAPE")
		{
			width = strtoint(curLine.readString(" "));
			height = strtoint(curLine.readString(" "));
		}
		else if (curCommand == "CANWARP")
			canWarp = strtoint(curLine.readString("")) != 0;
		//else if (curCommand == "CANWARP2")
		//	canWarp = strtoint(curLine.readString("")) != 0;
		else if (curCommand == "TIMEOUT")
			timeout = strtoint(curLine.readString("")) * 20;
		else if (curCommand == "FLAG")
		{
			CString flagName = curLine.readString("=");
			CString flagValue = curLine.readString("");
			setFlag(flagName.text(), flagValue);
		}
		else if (curCommand.subString(0, 4) == "ATTR")
		{
			CString attrIdStr = curCommand.subString(5);
			int attrId = strtoint(attrIdStr);
			if (attrId > 0 && attrId < 30) {
				int idx = attrId - 1;
				gAttribs[idx] = curLine.readString("");
				modTime[__nAttrPackets[idx]] = updateTime;
			}
		}
		else if (curCommand == "NPCSCRIPT")
		{
			do {
				curLine = fileData.readString("\n");
				if (curLine == "NPCSCRIPTEND")
					break;

				npcScript << curLine << "\n";
			} while (fileData.bytesLeft());
			modTime[NPCPROP_SCRIPT] = updateTime;
		}
	}

	setScriptCode(npcScript);

	if (npcLevel.isEmpty())
		npcLevel = origLevel;

	if (!npcLevel.isEmpty())
		level = TLevel::findLevel(npcLevel, server);

	persistNpc = true;
	return true;
}

#endif

CString toWeaponName(const CString& code)
{
	int name_start = code.find("toweapons ");
	if (name_start == -1) return CString();
	name_start += 10;	// 10 = strlen("toweapons ")

	int name_end[2] = { code.find(";", name_start), code.find("}", name_start) };
	if (name_end[0] == -1 && name_end[1] == -1) return CString();

	int name_pos = -1;
	if (name_end[0] == -1) name_pos = name_end[1];
	if (name_end[1] == -1) name_pos = name_end[0];
	if (name_pos == -1) name_pos = (name_end[0] < name_end[1]) ? name_end[0] : name_end[1];

	return code.subString(name_start, name_pos - name_start).trim();
}

CString doJoins(const CString& code, CFileSystem* fs)
{
	CString ret;
	CString c(code);
	std::vector<CString> joinList;

	// Parse out all the joins.
	while (c.bytesLeft())
	{
		ret << c.readString("join ");

		int pos = c.readPos();
		int loc = c.find(";", pos);
		if (loc != -1)
		{
			CString spacecheck = c.subString(pos, loc - pos);
			if (!spacecheck.contains(" \t") && c.bytesLeft())
			{
				ret << ";\xa7";
				joinList.push_back(CString() << c.readString(";") << ".txt");
			}
		}
	}

	// Add the files now.
	for (auto& fileName : joinList)
	{
		c = fs->load(fileName);
		c.removeAllI("\r");
		c.replaceAllI("\n", "\xa7");
		ret << c;
		//ret << removeComments(c, "\xa7");
	}

	return ret;
}<|MERGE_RESOLUTION|>--- conflicted
+++ resolved
@@ -901,16 +901,9 @@
 {
 	assert(_scriptObject);
 
-<<<<<<< HEAD
-	ScriptAction *scriptAction = nullptr;
 	CScriptEngine *scriptEngine = server->getScriptEngine();
 
-	IScriptWrapped<TPlayer> *playerObject = nullptr;
-=======
-	CScriptEngine *scriptEngine = server->getScriptEngine();
-
 	IScriptObject<TPlayer> *playerObject = nullptr;
->>>>>>> 60298a14
 	if (player != nullptr)
 	    playerObject = player->getScriptObject();
 
