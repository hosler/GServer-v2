#ifndef TWEAPON_H
#define TWEAPON_H

#include <vector>
#include <time.h>
#include "CString.h"
#include "TLevelItem.h"

#ifdef V8NPCSERVER
#include <string>
#include "ScriptBindings.h"
#include "ScriptExecutionContext.h"

class TPlayer;
#endif

class TServer;
class TWeapon
{
	public:
		// -- Constructor | Destructor -- //
		TWeapon(TServer *pServer, LevelItemType itemType);
		TWeapon(TServer *pServer, const CString& pName, const CString& pImage, const CString& pScript, const time_t pModTime = 0, bool pSaveWeapon = false);
		~TWeapon();

		// -- Functions -- //
		bool saveWeapon();
		void updateWeapon(const CString& pImage, const CString& pCode, const time_t pModTime = 0, bool pSaveWeapon = true);

		static TWeapon* loadWeapon(const CString& pWeapon, TServer* server);

		// Functions -> Inline Get-Functions
<<<<<<< HEAD
		CString getWeaponPacket(bool forceGS1 = false) const;
		inline bool isDefault() const					{ return (mWeaponDefault != -1); }
=======
		CString getWeaponPacket() const;
		inline bool isDefault() const					{ return (mWeaponDefault != LevelItemType::INVALID); }
>>>>>>> 87fa3cb6
		inline bool hasBytecode() const					{ return (!mByteCode.empty()); }
		inline LevelItemType getWeaponId()				{ return mWeaponDefault; }
		inline const CString& getByteCodeFile() const	{ return mByteCodeFile; }
		inline const CString& getImage() const			{ return mWeaponImage; }
		inline const CString& getName() const			{ return mWeaponName; }
		inline const CString& getClientScript() const	{ return mScriptClient; }
		inline const CString& getServerScript() const	{ return mScriptServer; }
		inline const CString& getFullScript() const		{ return mWeaponScript; }
		inline time_t getModTime() const				{ return mModTime; }

		// Functions -> Set Variables
		void setImage(const CString& pImage)			{ mWeaponImage = pImage; }
		void setFullScript(const CString& pScript)		{ mWeaponScript = pScript; }
		void setModTime(time_t pModTime)				{ mModTime = pModTime; }

#ifdef V8NPCSERVER
		ScriptExecutionContext& getExecutionContext();
		IScriptObject<TWeapon> * getScriptObject() const;

		void freeScriptResources();
		void queueWeaponAction(TPlayer *player, const std::string& args);
		void runScriptEvents();
		void setScriptObject(IScriptObject<TWeapon> *object);
#endif
	protected:
		void setClientScript(const CString& pScript);
		void setServerScript(const CString& pScript) { mScriptServer = pScript; }

		// Varaibles -> Weapon Data
		LevelItemType mWeaponDefault;
		CString mWeaponImage, mWeaponName, mWeaponScript, mByteCodeFile;
		CString mScriptClient, mScriptServer;
		std::vector<std::pair<CString, CString> > mByteCode;
		time_t mModTime;
		TServer *server;

	private:
#ifdef V8NPCSERVER
		IScriptObject<TWeapon> *_scriptObject;
		ScriptExecutionContext _scriptExecutionContext;
#endif
};

#ifdef V8NPCSERVER

inline ScriptExecutionContext& TWeapon::getExecutionContext() {
	return _scriptExecutionContext;
}

inline IScriptObject<TWeapon> * TWeapon::getScriptObject() const {
	return _scriptObject;
}

inline void TWeapon::runScriptEvents() {
	_scriptExecutionContext.runExecution();
}

inline void TWeapon::setScriptObject(IScriptObject<TWeapon> *object) {
	_scriptObject = object;
}

#endif

#endif<|MERGE_RESOLUTION|>--- conflicted
+++ resolved
@@ -30,13 +30,8 @@
 		static TWeapon* loadWeapon(const CString& pWeapon, TServer* server);
 
 		// Functions -> Inline Get-Functions
-<<<<<<< HEAD
 		CString getWeaponPacket(bool forceGS1 = false) const;
-		inline bool isDefault() const					{ return (mWeaponDefault != -1); }
-=======
-		CString getWeaponPacket() const;
-		inline bool isDefault() const					{ return (mWeaponDefault != LevelItemType::INVALID); }
->>>>>>> 87fa3cb6
+		inline bool isDefault() const					{ return (mWeaponDefault != LevelItemType::INVALID)); }
 		inline bool hasBytecode() const					{ return (!mByteCode.empty()); }
 		inline LevelItemType getWeaponId()				{ return mWeaponDefault; }
 		inline const CString& getByteCodeFile() const	{ return mByteCodeFile; }
