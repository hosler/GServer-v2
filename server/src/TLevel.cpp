--- conflicted
+++ resolved
@@ -90,19 +90,12 @@
 CString TLevel::getBaddyPacket(int clientVersion)
 {
 	CString retVal;
-<<<<<<< HEAD
-	for (auto i = levelBaddies.begin(); i != levelBaddies.end(); ++i)
-	{
-		TLevelBaddy* baddy = *i;
-		if (baddy == nullptr) continue;
-=======
 	for (const auto& baddy : levelBaddies)
 	{
 		assert(baddy != nullptr);
 		if (baddy == nullptr)
 			continue;
 
->>>>>>> aa2b2b09
 		//if (baddy->getProp(BDPROP_MODE).readGChar() != BDMODE_DIE)
 		retVal >> (char)PLO_BADDYPROPS >> (char)baddy->getId() << baddy->getProps(clientVersion) << "\n";
 	}
@@ -122,11 +115,7 @@
 {
 	CString retVal;
 	retVal >> (char)PLO_LEVELBOARD;
-<<<<<<< HEAD
-	for (auto i = levelBoardChanges.begin(); i != levelBoardChanges.end(); ++i)
-=======
 	for (auto change : levelBoardChanges)
->>>>>>> aa2b2b09
 	{
 		if (change->getModTime() >= time)
 			retVal << change->getBoardStr();
@@ -138,11 +127,7 @@
 {
 	CString retVal;
 	retVal >> (char)PLO_BOARDMODIFY;
-<<<<<<< HEAD
-	for (auto i = levelBoardChanges.begin(); i != levelBoardChanges.end(); ++i)
-=======
 	for (auto change : levelBoardChanges)
->>>>>>> aa2b2b09
 	{
 		if (change->getModTime() >= time)
 			retVal << change->getBoardStr();
@@ -172,11 +157,7 @@
 CString TLevel::getHorsePacket()
 {
 	CString retVal;
-<<<<<<< HEAD
-	for (auto i = levelHorses.begin(); i != levelHorses.end(); ++i)
-=======
 	for (auto& horse : levelHorses)
->>>>>>> aa2b2b09
 	{
 		retVal >> (char)PLO_HORSEADD << horse.getHorseStr() << "\n";
 	}
@@ -198,11 +179,7 @@
 CString TLevel::getNpcsPacket(time_t time, int clientVersion)
 {
 	CString retVal;
-<<<<<<< HEAD
-	for (auto i = levelNPCs.begin(); i != levelNPCs.end(); ++i)
-=======
 	for (auto& npc : levelNPCs)
->>>>>>> aa2b2b09
 	{
 		retVal >> (char)PLO_NPCPROPS >> (int)npc->getId() << npc->getProps(time, clientVersion) << "\n";
 	}
@@ -212,11 +189,7 @@
 CString TLevel::getSignsPacket(TPlayer *pPlayer = 0)
 {
 	CString retVal;
-<<<<<<< HEAD
-	for (auto i = levelSigns.begin(); i != levelSigns.end(); ++i)
-=======
 	for (const auto & sign : levelSigns)
->>>>>>> aa2b2b09
 	{
 		retVal >> (char)PLO_LEVELSIGN << sign.getSignStr(pPlayer) << "\n";
 	}
@@ -284,23 +257,14 @@
 
 	// Remove all the players from the level.
 	std::vector<TPlayer*> oldplayers = levelPlayerList;
-<<<<<<< HEAD
-	for (auto i = oldplayers.begin(); i != oldplayers.end(); ++i)
-=======
 	for (auto p : oldplayers)
->>>>>>> aa2b2b09
 	{
 		p->leaveLevel(true);
 	}
 
 	// Reset the level cache for all the players on the server.
-<<<<<<< HEAD
-	std::vector<TPlayer*>* playerList = server->getPlayerList();
-	for (auto i = playerList->begin(); i != playerList->end(); ++i)
-=======
 	auto playerList = server->getPlayerList();
 	for (auto & i : *playerList)
->>>>>>> aa2b2b09
 	{
 		i->resetLevelCache(this);
 	}
@@ -312,11 +276,7 @@
 	CString uLevel = server->getSettings()->getStr("unstickmelevel", "onlinestartlocal.nw");
 	float uX = server->getSettings()->getFloat("unstickmex", 30.0f);
 	float uY = server->getSettings()->getFloat("unstickmey", 35.0f);
-<<<<<<< HEAD
-	for (auto i = oldplayers.begin(); i != oldplayers.end(); ++i)
-=======
 	for (auto p : oldplayers)
->>>>>>> aa2b2b09
 	{
 		p->warp((ret ? levelName : uLevel), (ret ? p->getX() : uX), (ret ? p->getY() : uY));
 	}
@@ -326,7 +286,7 @@
 
 TLevel* TLevel::clone()
 {
-	auto *level = new TLevel(server);
+	TLevel *level = new TLevel(server);
 	if (!level->loadLevel(levelName))
 	{
 		delete level;
@@ -558,7 +518,7 @@
 			signed char y = line.readGChar();
 			CString text = line.readString("");
 
-			levelSigns.emplace_back(x, y, text, true);
+			levelSigns.push_back(TLevelSign(x, y, text, true));
 		}
 	}
 
@@ -579,11 +539,7 @@
 
 	// Load file
 	CString fileData;
-<<<<<<< HEAD
-	if ( !fileData.load(fileName)) return false;
-=======
 	if (!fileData.load(fileName)) return false;
->>>>>>> aa2b2b09
 
 	// Grab file version.
 	fileVersion = fileData.readChars(8);
@@ -696,7 +652,7 @@
 			if (fileSystem->find(level).isEmpty())
 				continue;
 
-			levelLinks.emplace_back(vline);
+			levelLinks.push_back(TLevelLink(vline));
 		}
 	}
 
@@ -846,7 +802,7 @@
 				char chestx = strtoint(curLine[1]);
 				char chesty = strtoint(curLine[2]);
 				char signidx = strtoint(curLine[4]);
-				levelChests.emplace_back(chestx, chesty, itemidx, signidx);
+				levelChests.push_back(TLevelChest(chestx, chesty, itemidx, signidx));
 			}
 		}
 		else if (curLine[0] == "LINK")
@@ -869,7 +825,7 @@
 			if (fileSystem->find(level).isEmpty())
 				continue;
 
-			levelLinks.emplace_back(link);
+			levelLinks.push_back(TLevelLink(link));
 		}
 		else if (curLine[0] == "NPC")
 		{
@@ -887,8 +843,8 @@
 			}
 
 			// Grab the NPC location.
-			auto x = (float)strtofloat(curLine[2 + offset]);
-			auto y = (float)strtofloat(curLine[3 + offset]);
+			float x = (float)strtofloat(curLine[2 + offset]);
+			float y = (float)strtofloat(curLine[3 + offset]);
 
 			// Grab the NPC code.
 			CString code;
@@ -923,7 +879,7 @@
 			}
 
 			// Add the new sign.
-			levelSigns.emplace_back(x, y, text);
+			levelSigns.push_back(TLevelSign(x, y, text));
 		}
 		else if (curLine[0] == "BADDY")
 		{
@@ -979,7 +935,7 @@
 	}
 
 	// Load New Level
-	auto *level = new TLevel(server);
+	TLevel *level = new TLevel(server);
 	if (!level->loadLevel(pLevelName))
 	{
 		delete level;
@@ -1056,7 +1012,7 @@
 	}
 
 	// Delete any existing changes within the same region.
-	for (auto i = levelBoardChanges.begin(); i != levelBoardChanges.end(); )
+	for (std::vector<TLevelBoardChange*>::iterator i = levelBoardChanges.begin(); i != levelBoardChanges.end(); )
 	{
 		TLevelBoardChange* change = *i;
 		if ((change->getX() >= pX && change->getX() + change->getWidth() <= pX + pWidth) &&
@@ -1096,7 +1052,7 @@
 
 bool TLevel::addItem(float pX, float pY, char pItem)
 {
-	levelItems.emplace_back(pX, pY, pItem);
+	levelItems.push_back(TLevelItem(pX, pY, pItem));
 	return true;
 }
 
@@ -1118,7 +1074,7 @@
 bool TLevel::addHorse(CString& pImage, float pX, float pY, char pDir, char pBushes)
 {
 	auto horseLife = server->getSettings()->getInt("horselifetime", 30);
-	levelHorses.emplace_back(horseLife, pImage, pX, pY, pDir, pBushes);
+	levelHorses.push_back(TLevelHorse(horseLife, pImage, pX, pY, pDir, pBushes));
 	return true;
 }
 
@@ -1141,7 +1097,7 @@
 	if (levelBaddies.size() > 50) return nullptr;
 
 	// New Baddy
-	auto* newBaddy = new TLevelBaddy(pX, pY, pType, this, server);
+	TLevelBaddy* newBaddy = new TLevelBaddy(pX, pY, pType, this, server);
 	levelBaddies.push_back(newBaddy);
 
 	// Assign Baddy Id
