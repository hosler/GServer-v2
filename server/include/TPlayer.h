--- conflicted
+++ resolved
@@ -68,10 +68,7 @@
 		void setId(int pId);
 		void setLoaded(bool loaded)		{ this->loaded = loaded; }
 		void setGroup(CString group)	{ levelGroup = group; }
-<<<<<<< HEAD
-=======
 		void deleteFlag(const std::string& pFlagName, bool sendToPlayer = false);
->>>>>>> 60298a14
 		void setFlag(const std::string& pFlagName, const CString& pFlagValue, bool sendToPlayer = false);
 		void setMap(TMap* map)			{ pmap = map; }
 		void setServerName(CString& tmpServerName)	{ serverName = tmpServerName; }
