--- conflicted
+++ resolved
@@ -25,17 +25,9 @@
 		git \
 		automake \
 		autoconf \
-<<<<<<< HEAD
-	&& mkdir /gserver/build \
-	&& cd /gserver/build \
-	&& cmake .. -DCMAKE_BUILD_TYPE=Release -DV8NPCSERVER=${NPCSERVER} -DWOLFSSL=ON -DUPNP=OFF -DCMAKE_CXX_FLAGS_RELEASE="-O3 -ffast-math" \
-	&& make clean \
-	&& cmake --build . --config Release -- -j $(getconf _NPROCESSORS_ONLN) \
-=======
-	&& cmake -S/gserver -B/gserver/build -DCMAKE_BUILD_TYPE=Release -DV8NPCSERVER=${NPCSERVER} -DVER_EXTRA=${VER_EXTRA} -DWOLFSSL=OFF -DUPNP=OFF -DCMAKE_CXX_FLAGS_RELEASE="-O3 -ffast-math" \
+	&& cmake -S/gserver -B/gserver/build -DCMAKE_BUILD_TYPE=Release -DV8NPCSERVER=${NPCSERVER} -DVER_EXTRA=${VER_EXTRA} -DWOLFSSL=ON -DUPNP=OFF -DCMAKE_CXX_FLAGS_RELEASE="-O3 -ffast-math" \
 	&& cmake --build /gserver/build --config Release --target clean \
 	&& cmake --build /gserver/build --config Release -- -j $(getconf _NPROCESSORS_ONLN) \
->>>>>>> d466b45e
 	&& apk del --purge .gserver-build-dependencies
 
 # GServer Run Environment
