--- conflicted
+++ resolved
@@ -106,11 +106,8 @@
 		removeweapon("weapon") - removes a weapon from a player
 		disableweapons() - disables players weapons
 		enableweapons() - enables player weapons
-<<<<<<< HEAD
-=======
 		freezeplayer() - freezes the player, preventing them from movement
 		unfreezeplayer() - unfreeze player
->>>>>>> 60298a14
 		attached(npcid|npcobject) - returns true if the player is attached to the npc
 		attachnpc(npcid) - attachs a player to an npc
 		detachnpc() - detaches a player from an npc
