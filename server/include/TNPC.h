#ifndef TNPC_H
#define TNPC_H

#include <algorithm>
#include <ctime>
#include "CString.h"
#include "IUtil.h"

#ifdef V8NPCSERVER
#include <queue>
#include <unordered_map>
#include <unordered_set>
#include "ScriptAction.h"
#include "ScriptBindings.h"
#include "ScriptExecutionContext.h"
#endif

enum
{
	NPCPROP_IMAGE			= 0,
	NPCPROP_SCRIPT			= 1,
	NPCPROP_X				= 2,
	NPCPROP_Y				= 3,
	NPCPROP_POWER			= 4,
	NPCPROP_RUPEES			= 5,
	NPCPROP_ARROWS			= 6,
	NPCPROP_BOMBS			= 7,
	NPCPROP_GLOVEPOWER		= 8,
	NPCPROP_BOMBPOWER		= 9,
	NPCPROP_SWORDIMAGE		= 10,
	NPCPROP_SHIELDIMAGE		= 11,
	NPCPROP_GANI			= 12,	// NPCPROP_BOWGIF in pre-2.x
	NPCPROP_VISFLAGS		= 13,
	NPCPROP_BLOCKFLAGS		= 14,
	NPCPROP_MESSAGE			= 15,
	NPCPROP_HURTDXDY		= 16,
	NPCPROP_ID				= 17,
	NPCPROP_SPRITE			= 18,
	NPCPROP_COLORS			= 19,
	NPCPROP_NICKNAME		= 20,
	NPCPROP_HORSEIMAGE		= 21,
	NPCPROP_HEADIMAGE		= 22,
	NPCPROP_SAVE0			= 23,
	NPCPROP_SAVE1			= 24,
	NPCPROP_SAVE2			= 25,
	NPCPROP_SAVE3			= 26,
	NPCPROP_SAVE4			= 27,
	NPCPROP_SAVE5			= 28,
	NPCPROP_SAVE6			= 29,
	NPCPROP_SAVE7			= 30,
	NPCPROP_SAVE8			= 31,
	NPCPROP_SAVE9			= 32,
	NPCPROP_ALIGNMENT		= 33,
	NPCPROP_IMAGEPART		= 34,
	NPCPROP_BODYIMAGE		= 35,
	NPCPROP_GATTRIB1		= 36,
	NPCPROP_GATTRIB2		= 37,
	NPCPROP_GATTRIB3		= 38,
	NPCPROP_GATTRIB4		= 39,
	NPCPROP_GATTRIB5		= 40,
	NPCPROP_GMAPLEVELX		= 41,
	NPCPROP_GMAPLEVELY		= 42,

	NPCPROP_UNKNOWN43		= 43,

	NPCPROP_GATTRIB6		= 44,
	NPCPROP_GATTRIB7		= 45,
	NPCPROP_GATTRIB8		= 46,
	NPCPROP_GATTRIB9		= 47,

	NPCPROP_UNKNOWN48		= 48,
	NPCPROP_SCRIPTER		= 49, // My guess is UNKNOWN48 or this is the scripter's name
	NPCPROP_NAME			= 50,
	NPCPROP_TYPE			= 51,
	NPCPROP_CURLEVEL		= 52,

	NPCPROP_GATTRIB10		= 53,
	NPCPROP_GATTRIB11		= 54,
	NPCPROP_GATTRIB12		= 55,
	NPCPROP_GATTRIB13		= 56,
	NPCPROP_GATTRIB14		= 57,
	NPCPROP_GATTRIB15		= 58,
	NPCPROP_GATTRIB16		= 59,
	NPCPROP_GATTRIB17		= 60,
	NPCPROP_GATTRIB18		= 61,
	NPCPROP_GATTRIB19		= 62,
	NPCPROP_GATTRIB20		= 63,
	NPCPROP_GATTRIB21		= 64,
	NPCPROP_GATTRIB22		= 65,
	NPCPROP_GATTRIB23		= 66,
	NPCPROP_GATTRIB24		= 67,
	NPCPROP_GATTRIB25		= 68,
	NPCPROP_GATTRIB26		= 69,
	NPCPROP_GATTRIB27		= 70,
	NPCPROP_GATTRIB28		= 71,
	NPCPROP_GATTRIB29		= 72,
	NPCPROP_GATTRIB30		= 73,

	NPCPROP_CLASS			= 74,	// NPC-Server class.  Possibly also join scripts.
	NPCPROP_X2				= 75,
	NPCPROP_Y2				= 76,

	NPCPROP_COUNT
};

//! NPCPROP_VISFLAGS values.
enum
{
	NPCVISFLAG_VISIBLE			= 0x01,
	NPCVISFLAG_DRAWOVERPLAYER	= 0x02,
	NPCVISFLAG_DRAWUNDERPLAYER	= 0x04,
};

//! NPCPROP_BLOCKFLAGS values.
enum
{
	NPCBLOCKFLAG_BLOCK		= 0x00,
	NPCBLOCKFLAG_NOBLOCK	= 0x01,
};

//! NPCMOVE_FLAGS values
enum
{
	NPCMOVEFLAG_NOCACHE			= 0x00,
	NPCMOVEFLAG_CACHE			= 0x01,
	NPCMOVEFLAG_APPEND			= 0x02,
	NPCMOVEFLAG_BLOCKCHECK		= 0x04,
	NPCMOVEFLAG_EVENTWHENDONE 	= 0x08,
	NPCMOVEFLAG_APPLYDIR		= 0x10
};

#ifdef V8NPCSERVER
//! NPC Event Flags
enum
{
	NPCEVENTFLAG_CREATED		= (int)(1 << 0),
	NPCEVENTFLAG_TIMEOUT		= (int)(1 << 1),
	NPCEVENTFLAG_PLAYERCHATS	= (int)(1 << 2),
	NPCEVENTFLAG_PLAYERENTERS	= (int)(1 << 3),
	NPCEVENTFLAG_PLAYERLEAVES	= (int)(1 << 4),
	NPCEVENTFLAG_PLAYERTOUCHSME	= (int)(1 << 5),
	NPCEVENTFLAG_PLAYERLOGIN	= (int)(1 << 6),
	NPCEVENTFLAG_PLAYERLOGOUT	= (int)(1 << 7),
	NPCEVENTFLAG_NPCWARPED		= (int)(1 << 8),
};

struct ScriptEventTimer
{
	unsigned int timer;
	ScriptAction action;
};

#endif

class TServer;
class TLevel;
class TPlayer;
class TScriptClass;
class TNPC
{
	public:
		TNPC(TServer* pServer, bool pLevelNPC = false);
		TNPC(const CString& pImage, const CString& pScript, float pX, float pY, TServer* pServer, TLevel* pLevel, bool pLevelNPC = true);
		~TNPC();

		void setScriptCode(const CString& pScript);

		// prop functions
		CString getProp(unsigned char pId, int clientVersion = CLVER_2_17) const;
		CString getProps(time_t newTime, int clientVersion = CLVER_2_17) const;
		CString setProps(CString& pProps, int clientVersion = CLVER_2_17, bool pForward = false);
		void setPropModTime(unsigned char pid, time_t time);

		// NPCPROP functions begin

		const std::string& getChat() const;
		void setChat(const std::string& msg);

		const std::string& getGani() const;
		void setGani(const std::string& gani);

		const std::string& getImage() const;
		void setImage(const std::string& image);
		void setImage(const std::string& image, int offsetx, int offsety, int widt, int height);

		const std::string& getNickname() const;
		void setNickname(const std::string& nick);

		unsigned char getSave(unsigned int idx) const;
		void setSave(unsigned int idx, unsigned char val);

		int getRupees() const;
		void setRupees(int val);

		const CString& getBodyImage() const;
		void setBodyImage(const std::string& pBodyImage);

		const CString& getHeadImage() const;
		void setHeadImage(const std::string& pHeadImage);

		const CString& getHorseImage() const;
		void setHorseImage(const std::string& pHeadImage);

		const CString& getShieldImage() const;
		void setShieldImage(const std::string& pShieldImage);

		const CString& getSwordImage() const;
		void SetSwordImage(const std::string& pSwordImage);

		// NPCPROP functions end

		// set functions
		void setId(unsigned int pId)			{ id = pId; }
		void setLevel(TLevel* pLevel)			{ level = pLevel; }
		void setX(float val)					{ x = val; x2 = (int)(16 * val); }
		void setY(float val)					{ y = val; y2 = (int)(16 * val); }
		void setHeight(int val)					{ height = val; }
		void setWidth(int val)					{ width = val; }
		void setName(const std::string& name)	{ npcName = name; }
		void setScripter(const CString& name)	{ npcScripter = name; }
		void setType(const CString& type)		{ npcType = type; }
		void setBlockingFlags(int val)			{ blockFlags = val; }
		void setVisibleFlags(int val)			{ visFlags = val; }
		void setColorId(unsigned int idx, unsigned char val);
		void setSprite(int val)					{ sprite = val; }

		// get functions
		unsigned int getId() const				{ return id; }
		bool isLevelNPC() const					{ return levelNPC; }
		float getX() const						{ return x; }
		float getY() const						{ return y; }
		int getPixelX() const					{ return x2; }
		int getPixelY() const					{ return y2; }
		int getHeight() const 					{ return height; }
		int getWidth() const 					{ return width; }
		unsigned char getSprite() const			{ return sprite; }
		int getBlockFlags() const 				{ return blockFlags; }
		int getVisibleFlags() const 			{ return visFlags; }
		int getTimeout() const 					{ return timeout; }

		const std::string& getName() const		{ return npcName; }
		const CString& getType() const			{ return npcType; }
		const CString& getClientScript() const	{ return clientScript; }
		const CString& getServerScript() const	{ return serverScript; }
		const CString& getScriptCode() const	{ return originalScript; }
		const CString& getScripter() const		{ return npcScripter; }
		const CString& getWeaponName() const	{ return weaponName; }
		TLevel * getLevel() const				{ return level; }
		time_t getPropModTime(unsigned char pId);
		unsigned char getColorId(unsigned int idx) const;

#ifdef V8NPCSERVER
		inline bool joinedClass(const std::string& name) {
			auto it = std::find(joinedClasses.begin(), joinedClasses.end(), name);
			return (it != joinedClasses.end());
		}

		TScriptClass * joinClass(const std::string& className);
		void setTimeout(int val);
		void updatePropModTime(unsigned char propId);

		//
		bool hasScriptEvent(int flag) const;
		void setScriptEvents(int mask);

		ScriptExecutionContext& getExecutionContext();
		IScriptObject<TNPC> * getScriptObject() const;
		void setScriptObject(IScriptObject<TNPC> *object);

		// -- flags
		CString getFlag(const std::string& pFlagName) const;
		void setFlag(const std::string& pFlagName, const CString& pFlagValue);
		void deleteFlag(const std::string& pFlagName);
		std::unordered_map<std::string, CString>* getFlagList() { return &flagList; }

		bool deleteNPC();
		void reloadNPC();
		void resetNPC();

		bool isWarpable() const { return canWarp; }
		void allowNpcWarping(bool canWarp);
		void moveNPC(int dx, int dy, double time, int options);
		void warpNPC(TLevel *pLevel, float pX, float pY);

		// file
		bool getPersist() const			{ return persistNpc; }
		void setPersist(bool persist)	{ persistNpc = persist; }
		bool loadNPC(const CString& fileName);
		void saveNPC();

		void queueNpcAction(const std::string& action, TPlayer *player = 0, bool registerAction = true);
		void queueNpcTrigger(const std::string& action, TPlayer *player, const std::string& data);

		template<class... Args>
		void queueNpcEvent(const std::string& action, bool registerAction, Args&&... An);

		void registerNpcUpdates();
		void registerTriggerAction(const std::string& action, IScriptFunction *cbFunc);
		void scheduleEvent(unsigned int timeout, ScriptAction& action);

		bool runScriptTimer();
		bool runScriptEvents();

		CString getVariableDump();
#endif

	private:
		bool blockPositionUpdates;
		bool levelNPC;
		time_t modTime[NPCPROP_COUNT];
		float x, y, hurtX, hurtY;
		int x2, y2;
		unsigned char gmaplevelx, gmaplevely;
		unsigned int id;
		int rupees;
		unsigned char darts, bombs, glovePower, bombPower, swordPower, shieldPower;
		unsigned char visFlags, blockFlags, sprite, colors[5], power, ap;
		CString gAttribs[30];
		CString swordImage, shieldImage, headImage, bodyImage, horseImage, bowImage;
		CString imagePart, weaponName;
		CString serverScript, clientScript, clientScriptFormatted, originalScript;
		unsigned char saves[10];
		TLevel* level;
		TServer* server;

		std::string chatMsg, gani, image;
		std::string nickName;

		CString npcScripter, npcType;
		std::string npcName;
		int timeout;
		int width, height;

#ifdef V8NPCSERVER
		bool hasTimerUpdates() const;
		void freeScriptResources();
		void testTouch();
<<<<<<< HEAD
=======
		void updateClientCode();
>>>>>>> 60298a14

		std::map<std::string, std::string> classMap;
		std::unordered_set<unsigned char> propModified;
		std::vector<std::string> joinedClasses;

		// Defaults
		CString origImage, origLevel;
		float origX, origY;

		// npc-server
		bool canWarp;
		bool npcDeleteRequested;
		bool persistNpc;
		std::unordered_map<std::string, CString> flagList;

		unsigned int _scriptEventsMask;
		IScriptObject<TNPC> *_scriptObject;
		ScriptExecutionContext _scriptExecutionContext;
		std::unordered_map<std::string, IScriptFunction *> _triggerActions;
		std::vector<ScriptEventTimer> _scriptTimers;
#endif
};

inline
time_t TNPC::getPropModTime(unsigned char pId)
{
	if (pId < NPCPROP_COUNT) return modTime[pId];
	return 0;
}

inline
void TNPC::setPropModTime(unsigned char pId, time_t time)
{
	if (pId < NPCPROP_COUNT)
		modTime[pId] = time;
}

inline
unsigned char TNPC::getColorId(unsigned int idx) const
{
	if (idx < 5) return colors[idx];
	return 0;
}

inline
void TNPC::setColorId(unsigned int idx, unsigned char val)
{
	if (idx < 5) colors[idx] = val;
}

inline
unsigned char TNPC::getSave(unsigned int idx) const
{
	if (idx < 10) return saves[idx];
	return 0;
}

inline
void TNPC::setSave(unsigned int idx, unsigned char val)
{
	if (idx < 10) saves[idx] = val;
}

//////////

inline
const std::string& TNPC::getChat() const
{
	return chatMsg;
}

inline
void TNPC::setChat(const std::string& msg) {
	chatMsg = msg.substr(0, std::min<size_t>(msg.length(), 223));
}

//////////

inline
const std::string& TNPC::getGani() const
{
	return gani;
}

inline
void TNPC::setGani(const std::string& gani)
{
	this->gani = gani.substr(0, std::min<size_t>(gani.length(), 223));
}

//////////

inline
int TNPC::getRupees() const
{
	return rupees;
}

inline
void TNPC::setRupees(int val)
{
	rupees = val;
}

/////////

inline
const std::string& TNPC::getImage() const
{
	return image;
}

inline
void TNPC::setImage(const std::string& pImage)
{
	image = pImage.substr(0, std::min<size_t>(pImage.length(), 223));
}

inline
void TNPC::setImage(const std::string& pImage, int offsetx, int offsety, int pwidth, int pheight)
{
	setImage(pImage);
	imagePart.clear();
	imagePart.writeGShort(offsetx);
	imagePart.writeGShort(offsety);
	imagePart.writeGChar(pwidth);
	imagePart.writeGChar(pheight);
}

//////////

inline
const std::string& TNPC::getNickname() const
{
	return nickName;
}

inline
void TNPC::setNickname(const std::string& pNick)
{
	nickName = pNick.substr(0, std::min<size_t>(pNick.length(), 223));
}

//////////

inline 
const CString& TNPC::getBodyImage() const
{
	return bodyImage;
}

inline
void TNPC::setBodyImage(const std::string& pBodyImage)
{
	bodyImage = pBodyImage.substr(0, 200);
}

//////////

inline
const CString& TNPC::getHeadImage() const
{
	return headImage;
}

inline
void TNPC::setHeadImage(const std::string& pHeadImage)
{
	headImage = pHeadImage.substr(0, 123);
}

//////////

inline
const CString& TNPC::getHorseImage() const
{
	return horseImage;
}

inline
void TNPC::setHorseImage(const std::string& pHorseImage)
{
	horseImage = pHorseImage;
}

//////////

inline
const CString& TNPC::getShieldImage() const
{
	return shieldImage;
}

inline
void TNPC::setShieldImage(const std::string& pShieldImage)
{
	shieldImage = pShieldImage.substr(0, 200);
}

//////////

inline
const CString& TNPC::getSwordImage() const
{
	return swordImage;
}

inline
void TNPC::SetSwordImage(const std::string& pSwordImage)
{
	swordImage = pSwordImage.substr(0, 120);
}

#ifdef V8NPCSERVER

inline
void TNPC::updatePropModTime(unsigned char propId)
{
	if (propId < NPCPROP_COUNT) {
		propModified.insert(propId);
		registerNpcUpdates();
	}
}

inline
void TNPC::allowNpcWarping(bool canWarp)
{
	if (!isLevelNPC())
		this->canWarp = canWarp;
}

/**
 * Script Engine
 */
inline bool TNPC::hasTimerUpdates() const {
	return (timeout > 0 || !_scriptTimers.empty());
}

inline bool TNPC::hasScriptEvent(int flag) const {
	return ((_scriptEventsMask & flag) == flag);
}

inline void TNPC::setScriptEvents(int mask) {
	_scriptEventsMask = mask;
}

inline ScriptExecutionContext& TNPC::getExecutionContext() {
	return _scriptExecutionContext;
}

inline IScriptObject<TNPC> * TNPC::getScriptObject() const {
	return _scriptObject;
}

inline void TNPC::setScriptObject(IScriptObject<TNPC> *object) {
	_scriptObject = object;
}

inline CString TNPC::getFlag(const std::string& pFlagName) const
{
	auto it = flagList.find(pFlagName);
	if (it != flagList.end())
		return it->second;
	return "";
}

inline void TNPC::setFlag(const std::string & pFlagName, const CString & pFlagValue)
{
	flagList[pFlagName] = pFlagValue;
}

inline void TNPC::deleteFlag(const std::string& pFlagName)
{
	flagList.erase(pFlagName);
}

// TODO(joey): hm
#include "TServer.h"

template<class... Args>
inline void TNPC::queueNpcEvent(const std::string& action, bool registerAction, Args&&... An)
{
	CScriptEngine *scriptEngine = server->getScriptEngine();
	ScriptAction scriptAction = scriptEngine->CreateAction(action, _scriptObject, std::forward<Args>(An)...);

	_scriptExecutionContext.addAction(scriptAction);
	if (registerAction)
		scriptEngine->RegisterNpcUpdate(this);
}

inline void TNPC::registerNpcUpdates()
{
	CScriptEngine *scriptEngine = server->getScriptEngine();
	scriptEngine->RegisterNpcUpdate(this);
}

<<<<<<< HEAD
inline void TNPC::scheduleEvent(unsigned int timeout, ScriptAction *action) {
	_scriptTimers.push_back({action, timeout});
=======
inline void TNPC::scheduleEvent(unsigned int timeout, ScriptAction& action) {
	_scriptTimers.push_back({ timeout, std::move(action) });
>>>>>>> 60298a14
}

#endif

#endif<|MERGE_RESOLUTION|>--- conflicted
+++ resolved
@@ -335,10 +335,7 @@
 		bool hasTimerUpdates() const;
 		void freeScriptResources();
 		void testTouch();
-<<<<<<< HEAD
-=======
 		void updateClientCode();
->>>>>>> 60298a14
 
 		std::map<std::string, std::string> classMap;
 		std::unordered_set<unsigned char> propModified;
@@ -635,13 +632,8 @@
 	scriptEngine->RegisterNpcUpdate(this);
 }
 
-<<<<<<< HEAD
-inline void TNPC::scheduleEvent(unsigned int timeout, ScriptAction *action) {
-	_scriptTimers.push_back({action, timeout});
-=======
 inline void TNPC::scheduleEvent(unsigned int timeout, ScriptAction& action) {
 	_scriptTimers.push_back({ timeout, std::move(action) });
->>>>>>> 60298a14
 }
 
 #endif
