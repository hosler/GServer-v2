#include <set>
#include <tiletypes.h>
#include <cmath>
#include "IDebug.h"
#include "IEnums.h"
#include "TServer.h"
#include "TLevel.h"
#include "TPlayer.h"
#include "TNPC.h"

/*
	Global Variables
*/
CString base64 = "ABCDEFGHIJKLMNOPQRSTUVWXYZabcdefghijklmnopqrstuvwxyz0123456789+/=";
short respawningTiles[] = {
	0x1ff, 0x3ff, 0x2ac, 0x002, 0x200,
	0x022, 0x3de, 0x1a4, 0x14a, 0x674,
	0x72a,
};

/*
	TLevel: Constructor - Deconstructor
*/
TLevel::TLevel(TServer* pServer)
:
server(pServer), modTime(0), levelSpar(false), levelSingleplayer(false)
#ifdef V8NPCSERVER
, _scriptObject(nullptr)
#endif
{
	memset(levelTiles, 0, sizeof(levelTiles));

	// Baddy id 0 breaks the client.  Put a null pointer in id 0.
	levelBaddyIds.resize(1, 0);
}

TLevel::~TLevel()
{
	// Delete NPCs.
	{
		// Remove every NPC in the level.
		for (auto& levelNPC : levelNPCs)
		{
			if (levelNPC->isLevelNPC())
				server->deleteNPC(levelNPC, false);
		}
		levelNPCs.clear();
	}

	// Delete baddies.
	for (auto& levelBaddie : levelBaddies) delete levelBaddie;
	levelBaddies.clear();
	levelBaddyIds.clear();

	// Delete chests.
	levelChests.clear();

	// Delete links.
	levelLinks.clear();

	// Delete signs.
	levelSigns.clear();

	// Delete items.
	for (auto& item : levelItems)
	{
		CString packet = CString() >> (char)PLO_ITEMDEL >> (char)(item.getX() * 2) >> (char)(item.getY() * 2);
		for (auto& player : levelPlayerList)
			player->sendPacket(packet);
	}
	levelItems.clear();

	// Delete board changes.
<<<<<<< HEAD
	for (auto& levelBoardChange : levelBoardChanges) delete levelBoardChange;
=======
	for (auto& levelBoardChange : levelBoardChanges)
		delete levelBoardChange;
>>>>>>> 60298a14
	levelBoardChanges.clear();

#ifdef V8NPCSERVER
	if (_scriptObject)
	{
		delete _scriptObject;
		_scriptObject = nullptr;
	}
#endif
}

/*
	TLevel: Get Crafted Packets
*/
CString TLevel::getBaddyPacket(int clientVersion)
{
	CString retVal;
	for (const auto& baddy : levelBaddies)
	{
		assert(baddy != nullptr);
		if (baddy == nullptr)
			continue;

		//if (baddy->getProp(BDPROP_MODE).readGChar() != BDMODE_DIE)
		retVal >> (char)PLO_BADDYPROPS >> (char)baddy->getId() << baddy->getProps(clientVersion) << "\n";
	}
	return retVal;
}

CString TLevel::getBoardPacket()
{
	CString retVal;
	retVal.writeGChar(PLO_BOARDPACKET);
	retVal.write((char *)levelTiles, sizeof(levelTiles));
	retVal << "\n";
	return retVal;
}

CString TLevel::getBoardChangesPacket(time_t time)
{
	CString retVal;
	retVal >> (char)PLO_LEVELBOARD;
	for (auto change : levelBoardChanges)
	{
		if (change->getModTime() >= time)
			retVal << change->getBoardStr();
	}
	return retVal;
}

CString TLevel::getBoardChangesPacket2(time_t time)
{
	CString retVal;
	retVal >> (char)PLO_BOARDMODIFY;
	for (auto change : levelBoardChanges)
	{
		if (change->getModTime() >= time)
			retVal << change->getBoardStr();
	}
	return retVal;
}

CString TLevel::getChestPacket(TPlayer *pPlayer)
{
	CString retVal;

	if (pPlayer)
	{
		for (auto& chest : levelChests)
		{
			bool hasChest = pPlayer->hasChest(getChestStr(chest));

			retVal >> (char)PLO_LEVELCHEST >> (char)(hasChest ? 1 : 0) >> (char)chest.getX() >> (char)chest.getY();
			if (!hasChest) retVal >> (char)chest.getItemIndex() >> (char)chest.getSignIndex();
			retVal << "\n";
		}
	}

	return retVal;
}

CString TLevel::getHorsePacket()
{
	CString retVal;
	for (auto& horse : levelHorses)
	{
		retVal >> (char)PLO_HORSEADD << horse.getHorseStr() << "\n";
	}

	return retVal;
}

CString TLevel::getLinksPacket()
{
	CString retVal;
	for (const auto& link : levelLinks)
	{
		retVal >> (char)PLO_LEVELLINK << link.getLinkStr() << "\n";
	}

	return retVal;
}

CString TLevel::getNpcsPacket(time_t time, int clientVersion)
{
	CString retVal;
	for (auto& npc : levelNPCs)
	{
		retVal >> (char)PLO_NPCPROPS >> (int)npc->getId() << npc->getProps(time, clientVersion) << "\n";
	}
	return retVal;
}

CString TLevel::getSignsPacket(TPlayer *pPlayer = 0)
{
	CString retVal;
<<<<<<< HEAD
	for (std::vector<TLevelSign>::const_iterator i = levelSigns.begin(); i != levelSigns.end(); ++i)
	{
		const TLevelSign& sign = *i;
=======
	for (const auto & sign : levelSigns)
	{
>>>>>>> 60298a14
		retVal >> (char)PLO_LEVELSIGN << sign.getSignStr(pPlayer) << "\n";
	}
	return retVal;
}

/*
	TLevel: Level-Loading Functions
*/
bool TLevel::reload()
{
	// Delete NPCs.
	// Don't delete NPCs if this level is on a gmap!  If we are on a gmap, just set them
	// back to their original positions.
	{
		// Remove every NPC in the level.
		for (auto it = levelNPCs.begin(); it != levelNPCs.end();)
		{
			TNPC *npc = *it;
			if (npc->isLevelNPC())
			{
				server->deleteNPC(npc, false);
				it = levelNPCs.erase(it);
			}
			else {
#ifdef V8NPCSERVER
				npc->reloadNPC();
#endif
				it++;
			}
		}
		//levelNPCs.clear();
	}

	// Delete baddies.
	for (auto& levelBaddie : levelBaddies) delete levelBaddie;
	levelBaddies.clear();
	levelBaddyIds.clear();

	// Delete chests.
	levelChests.clear();

	// Delete links.
	levelLinks.clear();

	// Delete signs.
	levelSigns.clear();

	// Delete items.
	for (auto& item : levelItems)
	{
		CString packet = CString() >> (char)PLO_ITEMDEL >> (char)(item.getX() * 2) >> (char)(item.getY() * 2);
		for (auto& player : levelPlayerList)
			player->sendPacket(packet);
	}
	levelItems.clear();

	// Delete board changes.
	for (auto& levelBoardChange : levelBoardChanges) delete levelBoardChange;
	levelBoardChanges.clear();

	// Clean up the rest.
	levelSpar = false;
	levelSingleplayer = false;

	// Remove all the players from the level.
	std::vector<TPlayer*> oldplayers = levelPlayerList;
	for (auto p : oldplayers)
	{
		p->leaveLevel(true);
	}

	// Reset the level cache for all the players on the server.
	auto playerList = server->getPlayerList();
	for (auto & i : *playerList)
	{
		i->resetLevelCache(this);
	}

	// Re-load the level now.
	bool ret = loadLevel(levelName);

	// Warp all players back to the level (or to unstick me if loadLevel failed).
	CString uLevel = server->getSettings()->getStr("unstickmelevel", "onlinestartlocal.nw");
	float uX = server->getSettings()->getFloat("unstickmex", 30.0f);
	float uY = server->getSettings()->getFloat("unstickmey", 35.0f);
	for (auto p : oldplayers)
	{
		p->warp((ret ? levelName : uLevel), (ret ? p->getX() : uX), (ret ? p->getY() : uY));
	}

	return ret;
}

TLevel* TLevel::clone()
{
	TLevel *level = new TLevel(server);
	if (!level->loadLevel(levelName))
	{
		delete level;
		return nullptr;
	}
	return level;
}

bool TLevel::loadLevel(const CString& pLevelName)
{
#ifdef V8NPCSERVER
	server->getScriptEngine()->WrapObject(this);
#endif

	CString ext(getExtension(pLevelName));
	if (ext == ".nw") return loadNW(pLevelName);
	else if (ext == ".graal") return loadGraal(pLevelName);
	else if (ext == ".zelda") return loadZelda(pLevelName);
	else return detectLevelType(pLevelName);
}

bool TLevel::detectLevelType(const CString& pLevelName)
{
	// Get the appropriate filesystem.
	CFileSystem* fileSystem = server->getFileSystem();
	if (!server->getSettings()->getBool("nofoldersconfig", false))
		fileSystem = server->getFileSystem(FS_LEVEL);

	// Load file
	CString fileData;
	if (!fileData.load(fileSystem->find(pLevelName)))
		return false;

	// Grab file version.
	fileVersion = fileData.readChars(8);

	// Determine the level type.
	int v = -1;
	if (fileVersion == "GLEVNW01") v = 0;
	else if (fileVersion == "GR-V1.03" || fileVersion == "GR-V1.02" || fileVersion == "GR-V1.01") v = 1;
	else if (fileVersion == "Z3-V1.04" || fileVersion == "Z3-V1.03") v = 2;

	// Not a level.
	if (v == -1) return false;

	// Load the correct level.
	if (v == 0) return loadNW(pLevelName);
	if (v == 1) return loadGraal(pLevelName);
	if (v == 2) return loadZelda(pLevelName);
	return false;
}

bool TLevel::loadZelda(const CString& pLevelName)
{
	// Get the appropriate filesystem.
	CFileSystem* fileSystem = server->getFileSystem();
	if (!server->getSettings()->getBool("nofoldersconfig", false))
		fileSystem = server->getFileSystem(FS_LEVEL);

	// Path-To-File
	actualLevelName = levelName = pLevelName;
	fileName = fileSystem->find(pLevelName);
	modTime = fileSystem->getModTime(pLevelName);

	// Load file
	CString fileData;
	if (!fileData.load(fileName)) return false;

	// Grab file version.
	fileVersion = fileData.readChars(8);

	// Check if it is actually a .graal level.  The 1.39-1.41r1 client actually
	// saved .zelda as .graal.
	if (fileVersion.subString(0, 2) == "GR")
		return loadGraal(pLevelName);

	int v = -1;
	if (fileVersion == "Z3-V1.03") v = 3;
	else if (fileVersion == "Z3-V1.04") v = 4;
	if (v == -1) return false;

	// Load tiles.
	{
		int bits = (v > 4 ? 13 : 12);
		int read = 0;
		unsigned int buffer = 0;
		unsigned short code = 0;
		short tiles[2] = {-1,-1};
		int boardIndex = 0;
		int count = 1;
		bool doubleMode = false;

		// Read the tiles.
		while (boardIndex < 64*64 && fileData.bytesLeft() != 0)
		{
			// Every control code/tile is either 12 or 13 bits.  WTF.
			// Read in the bits.
			while (read < bits)
			{
				buffer += ((unsigned char)fileData.readChar()) << read;
				read += 8;
			}

			// Pull out a single 12/13 bit code from the buffer.
			code = buffer & (bits == 12 ? 0xFFF : 0x1FFF);
			buffer >>= bits;
			read -= bits;

			// See if we have an RLE control code.
			// Control codes determine how the RLE scheme works.
			if (code & (bits == 12 ? 0x800 : 0x1000))
			{
				// If the 0x100 bit is set, we are in a double repeat mode.
				// {double 4}56 = 56565656
				if (code & 0x100) doubleMode = true;

				// How many tiles do we count?
				count = code & 0xFF;
				continue;
			}

			// If our count is 1, just read in a tile.  This is the default mode.
			if (count == 1)
			{
				levelTiles[boardIndex++] = (short)code;
				continue;
			}

			// If we reach here, we have an RLE scheme.
			// See if we are in double repeat mode or not.
			if (doubleMode)
			{
				// Read in our first tile.
				if (tiles[0] == -1)
				{
					tiles[0] = (short)code;
					continue;
				}

				// Read in our second tile.
				tiles[1] = (short)code;

				// Add the tiles now.
				for (int i = 0; i < count && boardIndex < 64*64-1; ++i)
				{
					levelTiles[boardIndex++] = tiles[0];
					levelTiles[boardIndex++] = tiles[1];
				}

				// Clean up.
				tiles[0] = tiles[1] = -1;
				doubleMode = false;
				count = 1;
			}
			// Regular RLE scheme.
			else
			{
				for (int i = 0; i < count && boardIndex < 64*64; ++i)
					levelTiles[boardIndex++] = (short)code;
				count = 1;
			}
		}
	}

	// Load the links.
	{
		while (fileData.bytesLeft())
		{
			CString line = fileData.readString("\n");
			if (line.length() == 0 || line == "#") break;

			// Assemble the level string.
			std::vector<CString> vline = line.tokenize();
			CString level = vline[0];
			if (vline.size() > 7)
			{
				for (unsigned int i = 0; i < vline.size() - 7; ++i)
					level << " " << vline[1 + i];
			}

			if (fileSystem->find(level).isEmpty())
				continue;

<<<<<<< HEAD
			levelLinks.push_back(TLevelLink(vline));
=======
			levelLinks.emplace_back(vline);
>>>>>>> 60298a14
		}
	}

	// Load the baddies.
	{
		while (fileData.bytesLeft())
		{
			signed char x = fileData.readChar();
			signed char y = fileData.readChar();
			signed char type = fileData.readChar();

			// Ends with an invalid baddy.
			if (x == -1 && y == -1 && type == -1)
			{
				fileData.readString("\n");	// Empty verses.
				break;
			}

			// Add the baddy.
			TLevelBaddy* baddy = addBaddy((float)x, (float)y, type);
			if (baddy == nullptr)
				continue;

			// Only v1.04+ baddies have verses.
			if (v > 3)
			{
				// Load the verses.
				std::vector<CString> bverse = fileData.readString("\n").tokenize("\\");
				CString props;
				for (char j = 0; j < (char)bverse.size(); ++j)
					props >> (char)(BDPROP_VERSESIGHT + j) >> (char)bverse[j].length() << bverse[j];
				if (props.length() != 0) baddy->setProps(props);
			}
		}
	}

	// Load signs.
	{
		while (fileData.bytesLeft())
		{
			CString line = fileData.readString("\n");
			if (line.length() == 0) break;

			signed char x = line.readGChar();
			signed char y = line.readGChar();
			CString text = line.readString("");

			levelSigns.push_back(TLevelSign(x, y, text, true));
		}
	}

	return true;
}

bool TLevel::loadGraal(const CString& pLevelName)
{
	// Get the appropriate filesystem.
	CFileSystem* fileSystem = server->getFileSystem();
	if (!server->getSettings()->getBool("nofoldersconfig", false))
		fileSystem = server->getFileSystem(FS_LEVEL);

	// Path-To-File
	actualLevelName = levelName = pLevelName;
	fileName = fileSystem->find(pLevelName);
	modTime = fileSystem->getModTime(pLevelName);

	// Load file
	CString fileData;
	if (!fileData.load(fileName)) return false;

	// Grab file version.
	fileVersion = fileData.readChars(8);
	int v = -1;
	if (fileVersion == "GR-V1.00") v = 0;
	else if (fileVersion == "GR-V1.01") v = 1;
	else if (fileVersion == "GR-V1.02") v = 2;
	else if (fileVersion == "GR-V1.03") v = 3;
	if (v == -1) return false;

	// Load tiles.
	{
		int bits = (v > 0 ? 13 : 12);
		int read = 0;
		unsigned int buffer = 0;
		unsigned short code = 0;
		short tiles[2] = {-1,-1};
		int boardIndex = 0;
		int count = 1;
		bool doubleMode = false;

		// Read the tiles.
		while (boardIndex < 64*64 && fileData.bytesLeft() != 0)
		{
			// Every control code/tile is either 12 or 13 bits.  WTF.
			// Read in the bits.
			while (read < bits)
			{
				buffer += ((unsigned char)fileData.readChar()) << read;
				read += 8;
			}

			// Pull out a single 12/13 bit code from the buffer.
			code = buffer & (bits == 12 ? 0xFFF : 0x1FFF);
			buffer >>= bits;
			read -= bits;

			// See if we have an RLE control code.
			// Control codes determine how the RLE scheme works.
			if (code & (bits == 12 ? 0x800 : 0x1000))
			{
				// If the 0x100 bit is set, we are in a double repeat mode.
				// {double 4}56 = 56565656
				if (code & 0x100) doubleMode = true;

				// How many tiles do we count?
				count = code & 0xFF;
				continue;
			}

			// If our count is 1, just read in a tile.  This is the default mode.
			if (count == 1)
			{
				levelTiles[boardIndex++] = (short)code;
				continue;
			}

			// If we reach here, we have an RLE scheme.
			// See if we are in double repeat mode or not.
			if (doubleMode)
			{
				// Read in our first tile.
				if (tiles[0] == -1)
				{
					tiles[0] = (short)code;
					continue;
				}

				// Read in our second tile.
				tiles[1] = (short)code;

				// Add the tiles now.
				for (int i = 0; i < count && boardIndex < 64*64-1; ++i)
				{
					levelTiles[boardIndex++] = tiles[0];
					levelTiles[boardIndex++] = tiles[1];
				}

				// Clean up.
				tiles[0] = tiles[1] = -1;
				doubleMode = false;
				count = 1;
			}
			// Regular RLE scheme.
			else
			{
				for (int i = 0; i < count && boardIndex < 64*64; ++i)
					levelTiles[boardIndex++] = (short)code;
				count = 1;
			}
		}
	}

	// Load the links.
	{
		while (fileData.bytesLeft())
		{
			CString line = fileData.readString("\n");
			if (line.length() == 0 || line == "#") break;

			// Assemble the level string.
			std::vector<CString> vline = line.tokenize();
			CString level = vline[0];
			if (vline.size() > 7)
			{
				for (unsigned int i = 0; i < vline.size() - 7; ++i)
					level << " " << vline[1 + i];
			}

			if (fileSystem->find(level).isEmpty())
				continue;

			levelLinks.push_back(TLevelLink(vline));
		}
	}

	// Load the baddies.
	{
		while (fileData.bytesLeft())
		{
			signed char x = fileData.readChar();
			signed char y = fileData.readChar();
			signed char type = fileData.readChar();

			// Ends with an invalid baddy.
			if (x == -1 && y == -1 && type == -1)
			{
				fileData.readString("\n");	// Empty verses.
				break;
			}

			// Add the baddy.
			TLevelBaddy* baddy = addBaddy((float)x, (float)y, type);
			if (baddy == nullptr)
				continue;

			// Load the verses.
			std::vector<CString> bverse = fileData.readString("\n").tokenize("\\");
			CString props;
			for (char j = 0; j < (char)bverse.size(); ++j)
				props >> (char)(BDPROP_VERSESIGHT + j) >> (char)bverse[j].length() << bverse[j];
			if (props.length() != 0) baddy->setProps(props);
		}
	}

	// Load NPCs.
	{
		while (fileData.bytesLeft())
		{
			CString line = fileData.readString("\n");
			if (line.length() == 0 || line == "#") break;

			signed char x = line.readGChar();
			signed char y = line.readGChar();
			CString image = line.readString("#");
			CString code = line.readString("").replaceAll("\xa7", "\n");

			TNPC* npc = server->addNPC(image, code, x, y, this, true, false);
			levelNPCs.push_back(npc);
		}
	}

	// Load chests.
	if (v > 0)
	{
		while (fileData.bytesLeft())
		{
			CString line = fileData.readString("\n");
			if (line.length() == 0 || line == "#") break;

			char x = line.readGChar();
			char y = line.readGChar();
			char item = line.readGChar();
			char signindex = line.readGChar();

			levelChests.push_back(TLevelChest(x, y, item, signindex));
		}
	}

	// Load signs.
	{
		while (fileData.bytesLeft())
		{
			CString line = fileData.readString("\n");
			if (line.length() == 0) break;

			signed char x = line.readGChar();
			signed char y = line.readGChar();
			CString text = line.readString("");

			levelSigns.push_back(TLevelSign(x, y, text, true));
		}
	}

	return true;
}

bool TLevel::loadNW(const CString& pLevelName)
{
	// Get the appropriate filesystem.
	CFileSystem* fileSystem = server->getFileSystem();
	if (!server->getSettings()->getBool("nofoldersconfig", false))
		fileSystem = server->getFileSystem(FS_LEVEL);

	// Path-To-File
	actualLevelName = levelName = pLevelName;
	fileName = fileSystem->find(pLevelName);
	modTime = fileSystem->getModTime(pLevelName);

	// Load File
	std::vector<CString> fileData = CString::loadToken(fileName, "\n", true);
	if (fileData.empty())
		return false;

	// Grab File Version
	fileVersion = fileData[0];

	// Parse Level
	for (std::vector<CString>::iterator i = fileData.begin(); i != fileData.end(); ++i)
	{
		// Tokenize
		std::vector<CString> curLine = i->tokenize();
		if (curLine.size() < 1)
			continue;

		// Parse Each Type
		if (curLine[0] == "BOARD")
		{
			if (curLine.size() != 6)
				continue;

			int x, y, w, layer;
			x = strtoint(curLine[1]);
			y = strtoint(curLine[2]);
			w = strtoint(curLine[3]);
			layer = strtoint(curLine[4]);

			if (!inrange(x, 0, 64) || !inrange(y, 0, 64) || w <= 0 || x + w > 64)
				continue;

			if (curLine[5].length() >= w*2)
			{
				for(int ii = x; ii < x + w; ii++)
				{
					char left = curLine[5].readChar();
					char top = curLine[5].readChar();
					short tile = base64.find(left) << 6;
					tile += base64.find(top);
					levelTiles[ii + y*64] = tile;
				}
			}
		}
		else if (curLine[0] == "CHEST")
		{
			if (curLine.size() != 5)
				continue;

			char itemidx = TLevelItem::getItemId(curLine[3]);
			if (itemidx >= 0) {
				char chestx = strtoint(curLine[1]);
				char chesty = strtoint(curLine[2]);
				char signidx = strtoint(curLine[4]);
				levelChests.push_back(TLevelChest(chestx, chesty, itemidx, signidx));
			}
		}
		else if (curLine[0] == "LINK")
		{
			if (curLine.size() < 8)
				continue;

			// Get link string.
			std::vector<CString>::iterator i = curLine.begin();
			std::vector<CString> link(++i, curLine.end());

			// Find the whole level name.
			CString level(link[0]);
			if (link.size() > 7)
			{
				for (auto i = 0; i < link.size() - 7; ++i)
					level << " " << link[i + 1];
			}

			if (fileSystem->find(level).isEmpty())
				continue;

			levelLinks.push_back(TLevelLink(link));
		}
		else if (curLine[0] == "NPC")
		{
			unsigned int offset = 0;
			if (curLine.size() < 4)
				continue;

			// Grab the image properties.
			CString image(curLine[1]);
			if (curLine.size() > 4)
			{
				offset = (int)curLine.size() - 4;
				for (unsigned int i = 0; i < offset; ++i)
					image << " " << curLine[i + 2];
			}

			// Grab the NPC location.
			float x = (float)strtofloat(curLine[2 + offset]);
			float y = (float)strtofloat(curLine[3 + offset]);

			// Grab the NPC code.
			CString code;
			++i;
			while (i != fileData.end())
			{
				if (*i == "NPCEND") break;
				code << *i << "\n";
				++i;
			}
			//printf( "image: %s, x: %.2f, y: %.2f, code: %s\n", image.text(), x, y, code.text() );
			// Add the new NPC.
			TNPC* npc = server->addNPC(image, code, x, y, this, true, false);
			levelNPCs.push_back(npc);
		}
		else if (curLine[0] == "SIGN")
		{
			if (curLine.size() != 3)
				continue;

			int x = strtoint(curLine[1]);
			int y = strtoint(curLine[2]);

			// Grab the sign code.
			CString text;
			++i;
			while (i != fileData.end())
			{
				if (*i == "SIGNEND") break;
				text << *i << "\n";
				++i;
			}

			// Add the new sign.
			levelSigns.push_back(TLevelSign(x, y, text));
		}
		else if (curLine[0] == "BADDY")
		{
			if (curLine.size() != 4)
				continue;

			int x = strtoint(curLine[1]);
			int y = strtoint(curLine[2]);
			int type = strtoint(curLine[3]);

			// Add the baddy.
			TLevelBaddy* baddy = addBaddy((float)x, (float)y, type);
			if (baddy == 0)
				continue;

			// Load the verses.
			std::vector<CString> bverse;
			++i;
			while (i != fileData.end())
			{
				if (*i == "BADDYEND") break;
				bverse.push_back(*i);
				++i;
			}
			CString props;
			for (char j = 0; j < (char)bverse.size(); ++j)
				props >> (char)(BDPROP_VERSESIGHT + j) >> (char)bverse[j].length() << bverse[j];
			if (props.length() != 0) baddy->setProps(props);
		}
		if (i == fileData.end()) break;
	}

	return true;
}

/*
	TLevel: Find Level
*/
TLevel* TLevel::findLevel(const CString& pLevelName, TServer* server)
{
	std::vector<TLevel*>* levelList = server->getLevelList();

	// TODO(joey): Maybe its time for a hashmap, even if a duplicate level name occurs
	// 	this is still going to break on the first occurence.

	// Find Appropriate Level by Name
	for (auto it = levelList->begin(); it != levelList->end(); )
	{
		if ((*it)->getLevelName().toLower() == pLevelName.toLower())
			return (*it);

		++it;
	}

	// Load New Level
	TLevel *level = new TLevel(server);
	if (!level->loadLevel(pLevelName))
	{
		delete level;
		return nullptr;
	}

	// Return Level
	levelList->push_back(level);
	return level;
}

bool TLevel::alterBoard(CString& pTileData, int pX, int pY, int pWidth, int pHeight, TPlayer* player)
{
	if (pX < 0 || pY < 0 || pX > 63 || pY > 63 ||
		pWidth < 1 || pHeight < 1 ||
		pX + pWidth > 64 || pY + pHeight > 64)
		return false;

	CSettings* settings = server->getSettings();

	// Do the check for the push-pull block.
	if (pWidth == 4 && pHeight == 4 && settings->getBool("clientsidepushpull", true))
	{
		// Try to find the top-left corner tile.
		int i;
		for (i = 0; i < 16; ++i)
		{
			short stoneCheck = pTileData.readGShort();
			if (stoneCheck == 0x06E4 || stoneCheck == 0x07CE)
				break;
		}

		// Check if we found a possible push-pull block.
		if (i != 16 && i < 11)
		{
			// Go back one full short so the first readByte2() returns the top-left corner.
			pTileData.setRead(i * 2);

			int foundCount = 0;
			for (int j = 0; j < 6; ++j)
			{
				// Read a piece.
				short stoneCheck = pTileData.readGShort();

				// A valid stone will have pieces at the following j locations.
				if (j == 0 || j == 1 || j == 4 || j == 5)
				{
					switch (stoneCheck)
					{
						// red
						case 0x6E4:
						case 0x6E5:
						case 0x6F4:
						case 0x6F5:
						// blue
						case 0x7CE:
						case 0x7CF:
						case 0x7DE:
						case 0x7DF:
							foundCount++;
							break;
					}
				}
			}
			pTileData.setRead(0);

			// Check if we found a full tile.  If so, don't accept the change.
			if (foundCount == 4)
			{
				player->sendPacket(CString() >> (char)PLO_BOARDMODIFY >> (char)pX >> (char)pY >> (char)pWidth >> (char)pHeight << pTileData);
				return false;
			}
		}
	}

	// Delete any existing changes within the same region.
	for (std::vector<TLevelBoardChange*>::iterator i = levelBoardChanges.begin(); i != levelBoardChanges.end(); )
	{
		TLevelBoardChange* change = *i;
		if ((change->getX() >= pX && change->getX() + change->getWidth() <= pX + pWidth) &&
			(change->getY() >= pY && change->getY() + change->getHeight() <= pY + pHeight))
		{
			delete change;
			i = levelBoardChanges.erase(i);
		} else ++i;
	}

	// Check if the tiles should be respawned.
	// Only tiles in the respawningTiles array are allowed to respawn.
	// These are things like signs, bushes, pots, etc.
	int respawnTime = settings->getInt("respawntime", 15);
	bool doRespawn = false;
	short testTile = levelTiles[pX + (pY * 64)];
	int tileCount = sizeof(respawningTiles) / sizeof(short);
	for (int i = 0; i < tileCount; ++i)
		if (testTile == respawningTiles[i]) doRespawn = true;

	// Grab old tiles for the respawn.
	CString oldTiles;
	if (doRespawn)
	{
		for (int j = pY; j < pY + pHeight; ++j)
		{
			for (int i = pX; i < pX + pWidth; ++i)
				oldTiles.writeGShort(levelTiles[i + (j * 64)]);
		}
	}

	// TODO: old gserver didn't save the board change if oldTiles.length() == 0.
	// Should we do it that way still?
	levelBoardChanges.push_back(new TLevelBoardChange(pX, pY, pWidth, pHeight, pTileData, oldTiles, (doRespawn ? respawnTime : -1)));
	return true;
}

bool TLevel::addItem(float pX, float pY, char pItem)
{
	levelItems.push_back(TLevelItem(pX, pY, pItem));
	return true;
}

signed char TLevel::removeItem(float pX, float pY)
{
	for (auto i = levelItems.begin(); i != levelItems.end(); ++i)
	{
		TLevelItem& item = *i;
		if (item.getX() == pX && item.getY() == pY)
		{
			signed char itemType = item.getItem();
			levelItems.erase(i);
			return itemType;
		}
	}
	return -1;
}

bool TLevel::addHorse(CString& pImage, float pX, float pY, char pDir, char pBushes)
{
	auto horseLife = server->getSettings()->getInt("horselifetime", 30);
	levelHorses.push_back(TLevelHorse(horseLife, pImage, pX, pY, pDir, pBushes));
	return true;
}

void TLevel::removeHorse(float pX, float pY)
{
	for (auto it = levelHorses.begin(); it != levelHorses.end(); ++it)
	{
		TLevelHorse& horse = *it;
		if (horse.getX() == pX && horse.getY() == pY)
		{
			levelHorses.erase(it);
			return;
		}
	}
}

TLevelBaddy* TLevel::addBaddy(float pX, float pY, char pType)
{
	// Limit of 50 baddies per level.
	if (levelBaddies.size() > 50) return nullptr;

	// New Baddy
	TLevelBaddy* newBaddy = new TLevelBaddy(pX, pY, pType, this, server);
	levelBaddies.push_back(newBaddy);

	// Assign Baddy Id
	// Don't assign id 0.
	for (unsigned int i = 1; i < levelBaddyIds.size(); ++i)
	{
		if (levelBaddyIds[i] == 0)
		{
			levelBaddyIds[i] = newBaddy;
			newBaddy->setId((char)i);
			return newBaddy;
		}
	}

	newBaddy->setId((char)levelBaddyIds.size());
	levelBaddyIds.push_back(newBaddy);

	return newBaddy;
}

void TLevel::removeBaddy(char pId)
{
	// Don't allow us to remove id 0 or any id over 50.
	if (pId < 1 || pId > 50) return;

	// Find the baddy.
	TLevelBaddy* baddy = levelBaddyIds[pId];
	if (baddy == nullptr) return;

	// Erase the baddy.
	if (!levelBaddies.empty())
	{
		for (std::vector<TLevelBaddy*>::iterator i = levelBaddies.begin(); i != levelBaddies.end();)
		{
			TLevelBaddy* b = *i;
			if (b == baddy)
				i = levelBaddies.erase(i);
			else ++i;
		}
	}
	//vecRemove(levelBaddies, baddy);
	levelBaddyIds[pId] = 0;

	// Clean up.
	delete baddy;
}

TLevelBaddy* TLevel::getBaddy(char id)
{
	if ((unsigned char)id >= levelBaddyIds.size()) return nullptr;
	return levelBaddyIds[id];
}

int TLevel::addPlayer(TPlayer* player)
{
	levelPlayerList.push_back(player);

#ifdef V8NPCSERVER
	for (auto& npc : levelNPCs)
	{
		if (npc->hasScriptEvent(NPCEVENTFLAG_PLAYERENTERS))
			npc->queueNpcAction("npc.playerenters", player);
	}
#endif

	return levelPlayerList.size() - 1;
}

void TLevel::removePlayer(TPlayer* player)
{
	for (auto it = levelPlayerList.begin(); it != levelPlayerList.end(); )
	{
		TPlayer* search = *it;
		if (player == search)
			it = levelPlayerList.erase(it);
		else ++it;
	}

#ifdef V8NPCSERVER
	for (auto& npc : levelNPCs) {
		if (npc->hasScriptEvent(NPCEVENTFLAG_PLAYERLEAVES))
			npc->queueNpcAction("npc.playerleaves", player);
	}
#endif
}

TPlayer* TLevel::getPlayer(unsigned int id)
{
	if (id >= levelPlayerList.size()) return nullptr;
	return levelPlayerList[id];
}

TMap* TLevel::getMap() const
{
	return server->getMap(this);
}

bool TLevel::addNPC(TNPC* npc)
{
	if (std::find(levelNPCs.begin(), levelNPCs.end(), npc) != levelNPCs.end()) {
		return false;
	}

	levelNPCs.push_back(npc);
	return true;
}

void TLevel::removeNPC(TNPC* npc)
{
	for (auto i = levelNPCs.begin(); i != levelNPCs.end(); )
	{
		TNPC* search = *i;
		if (npc == search)
			i = levelNPCs.erase(i);
		else ++i;
	}
}

bool TLevel::doTimedEvents()
{
	// Check if we should revert any board changes.
	for (std::vector<TLevelBoardChange*>::iterator i = levelBoardChanges.begin(); i != levelBoardChanges.end(); ++i)
	{
		TLevelBoardChange* change = *i;
		int respawnTimer = change->timeout.doTimeout();
		if (respawnTimer == 0)
		{
			// Put the old data back in.  DON'T DELETE THE CHANGE.
			// The client remembers board changes and if we delete the
			// change, the client won't get the new data.
			change->swapTiles();
			change->setModTime(time(0));
			server->sendPacketToLevel(CString() >> (char)PLO_BOARDMODIFY << change->getBoardStr(), 0, this);
		}
	}

	// Check if any items have timed out.
	// This allows us to delete items that have disappeared if nobody is in the level to send
	// the PLI_ITEMDEL packet.
	for (std::vector<TLevelItem>::iterator i = levelItems.begin(); i != levelItems.end(); )
	{
		TLevelItem& item = *i;
		int deleteTimer = item.timeout.doTimeout();
		if (deleteTimer == 0)
		{
			i = levelItems.erase(i);
		}
		else ++i;
	}

	// Check if any horses need to be deleted.
	for (std::vector<TLevelHorse>::iterator i = levelHorses.begin(); i != levelHorses.end(); )
	{
		TLevelHorse& horse = *i;
		int deleteTimer = horse.timeout.doTimeout();
		if (deleteTimer == 0)
		{
			server->sendPacketToLevel(CString() >> (char)PLO_HORSEDEL >> (char)(horse.getX() * 2) >> (char)(horse.getY() * 2), 0, this);
			i = levelHorses.erase(i);
		}
		else ++i;
	}

	// Check if any baddies need to be marked as dead or respawned.
	std::set<TLevelBaddy*> set_dead;
	for (std::vector<TLevelBaddy *>::iterator i = levelBaddies.begin(); i != levelBaddies.end(); )
	{
		TLevelBaddy* baddy = *i;
		if (baddy == 0)
		{
			i = levelBaddies.erase(i);
			continue;
		}
		++i;

		// See if we can respawn him.
		int respawnTimer = baddy->timeout.doTimeout();
		if (respawnTimer == 0)
		{
			if (baddy->getType() == 4 /*swamp arrow baddy*/ && baddy->getMode() == BDMODE_HURT)
			{
				if (baddy->getPower() == 1)
				{
					// Unset the hurt mode on the baddy.
					CString props = CString() >> (char)BDPROP_MODE >> (char)BDMODE_SWAMPSHOT;
					baddy->setProps(props);
					for (unsigned int i = 1; i < levelPlayerList.size(); ++i)
						levelPlayerList[i]->sendPacket(CString() >> (char)PLO_BADDYPROPS >> (char)baddy->getId() << props);
				}
			}
			else if (baddy->getMode() == BDMODE_DIE)
			{
				// Setting the baddy props could delete the baddy and invalidate our iterator.
				// So, save a list of all the baddies we are setting as dead and do it after this loop.
				set_dead.insert(baddy);

				// Set the baddy as dead for all the other players in the level.
				CString props = CString() >> (char)BDPROP_MODE >> (char)BDMODE_DEAD;
				for (unsigned int i = 1; i < levelPlayerList.size(); ++i)
					levelPlayerList[i]->sendPacket(CString() >> (char)PLO_BADDYPROPS >> (char)baddy->getId() << props);
			}
			else
			{
				baddy->reset();
				for (std::vector<TPlayer*>::iterator i = levelPlayerList.begin(); i != levelPlayerList.end(); ++i)
				{
					TPlayer* p = *i;
					p->sendPacket(CString() >> (char)PLO_BADDYPROPS >> (char)baddy->getId() << baddy->getProps(p->getVersion()));
				}
			}
		}
	}
	{	// Mark all the baddies as dead now.
		CString props = CString() >> (char)BDPROP_MODE >> (char)BDMODE_DEAD;
		for (std::set<TLevelBaddy*>::iterator i = set_dead.begin(); i != set_dead.end(); ++i)
		{
			TLevelBaddy* baddy = *i;
			baddy->setProps(props);
		}
	}

	return true;
}

bool TLevel::isOnWall(double pX, double pY) const
{
	if (pX < 0 || pY < 0 || pX > 63 || pY > 63) return true;

	return tiletypes[levelTiles[int(round(pY)) * 64 + int(round(pX))]] >= 20;
}

bool TLevel::isOnWater(double pX, double pY) const
{
	return (tiletypes[levelTiles[(int)pY * 64 + (int)pX]] == 11);
}

std::optional<TLevelLink> TLevel::getLink(int pX, int pY) const
{
	for (auto& link : levelLinks)
	{
		if ((pX >= link.getX() && pY <= link.getX() + link.getWidth()) &&
			(pY >= link.getY() && pY <= link.getY() + link.getHeight()))
		{
			return std::optional<TLevelLink>(link);
		}
	}

	return std::nullopt;
}

std::optional<TLevelChest> TLevel::getChest(int x, int y) const
{
	for (auto& chest : levelChests)
	{
		if (chest.getX() == x && chest.getY() == y)
		{
			return std::optional<TLevelChest>(chest);
		}
	}

	return std::nullopt;
}

CString TLevel::getChestStr(const TLevelChest& chest) const
{
	static char retVal[500];
	sprintf(retVal, "%i:%i:%s", chest.getX(), chest.getY(), levelName.text());
	return retVal;
}

#ifdef V8NPCSERVER
std::vector<TNPC *> TLevel::findAreaNpcs(int pX, int pY, int pWidth, int pHeight)
{
	int testEndX = pX + pWidth;
	int testEndY = pY + pHeight;

	std::vector<TNPC *> npcList;
	for (const auto& npc : levelNPCs)
	{
		if (pX < npc->getPixelX() + npc->getWidth() && testEndX > npc->getPixelX() &&
			pY < npc->getPixelY() + npc->getHeight() && testEndY > npc->getPixelY())
		{
			npcList.push_back(npc);
		}
	}

	return npcList;
}

<<<<<<< HEAD
=======
std::vector<TNPC*> TLevel::testTouch(int pX, int pY)
{
	std::vector<TNPC*> npcList;
	for (const auto& npc : levelNPCs)
	{
		if (npc->hasScriptEvent(NPCEVENTFLAG_PLAYERTOUCHSME) && (npc->getVisibleFlags() & NPCVISFLAG_VISIBLE) != 0)
		{
			if ((pX >= npc->getPixelX() && pX <= npc->getPixelX() + npc->getWidth()) &&
				(pY >= npc->getPixelY() && pY <= npc->getPixelY() + npc->getHeight()))
			{
				npcList.push_back(npc);
			}
		}
	}

	return npcList;
}

>>>>>>> 60298a14
TNPC * TLevel::isOnNPC(int pX, int pY, bool checkEventFlag)
{
	for (const auto& npc : levelNPCs)
	{
		if (checkEventFlag && !npc->hasScriptEvent(NPCEVENTFLAG_PLAYERTOUCHSME))
			continue;

		//if (!npc->getImage().isEmpty())
		{
			if ((npc->getVisibleFlags() & 1) != 0)
			{
				if ((pX >= npc->getPixelX() && pX <= npc->getPixelX() + npc->getWidth()) &&
					(pY >= npc->getPixelY() && pY <= npc->getPixelY() + npc->getHeight()))
				{
					// what if it touches multiple npcs? hm. not sure how graal did it.
					return npc;
				}
			}
		}
	}

	return nullptr;
}

void TLevel::sendChatToLevel(const TPlayer *player, const std::string& message)
{
	for (const auto& npc : levelNPCs)
	{
		if (npc->hasScriptEvent(NPCEVENTFLAG_PLAYERCHATS))
			npc->queueNpcEvent("npc.playerchats", true, player->getScriptObject(), message);
	}
}

#endif<|MERGE_RESOLUTION|>--- conflicted
+++ resolved
@@ -71,12 +71,8 @@
 	levelItems.clear();
 
 	// Delete board changes.
-<<<<<<< HEAD
-	for (auto& levelBoardChange : levelBoardChanges) delete levelBoardChange;
-=======
 	for (auto& levelBoardChange : levelBoardChanges)
 		delete levelBoardChange;
->>>>>>> 60298a14
 	levelBoardChanges.clear();
 
 #ifdef V8NPCSERVER
@@ -193,14 +189,8 @@
 CString TLevel::getSignsPacket(TPlayer *pPlayer = 0)
 {
 	CString retVal;
-<<<<<<< HEAD
-	for (std::vector<TLevelSign>::const_iterator i = levelSigns.begin(); i != levelSigns.end(); ++i)
-	{
-		const TLevelSign& sign = *i;
-=======
 	for (const auto & sign : levelSigns)
 	{
->>>>>>> 60298a14
 		retVal >> (char)PLO_LEVELSIGN << sign.getSignStr(pPlayer) << "\n";
 	}
 	return retVal;
@@ -480,11 +470,7 @@
 			if (fileSystem->find(level).isEmpty())
 				continue;
 
-<<<<<<< HEAD
-			levelLinks.push_back(TLevelLink(vline));
-=======
 			levelLinks.emplace_back(vline);
->>>>>>> 60298a14
 		}
 	}
 
@@ -1401,8 +1387,6 @@
 	return npcList;
 }
 
-<<<<<<< HEAD
-=======
 std::vector<TNPC*> TLevel::testTouch(int pX, int pY)
 {
 	std::vector<TNPC*> npcList;
@@ -1421,7 +1405,6 @@
 	return npcList;
 }
 
->>>>>>> 60298a14
 TNPC * TLevel::isOnNPC(int pX, int pY, bool checkEventFlag)
 {
 	for (const auto& npc : levelNPCs)
