--- conflicted
+++ resolved
@@ -66,14 +66,9 @@
 #endif
 
 	// Announce ourself to other classes.
-<<<<<<< HEAD
 	serverlist.setServer(this);
 	for (auto & fs : filesystem)
 		fs.setServer(this);
-=======
-	for (int i = 0; i < FS_COUNT; ++i)
-		filesystem[i].setServer(this);
->>>>>>> d15df66f
 	filesystem_accounts.setServer(this);
 }
 
