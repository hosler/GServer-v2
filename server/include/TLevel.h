#ifndef TLEVEL_H
#define TLEVEL_H

#include <vector>
#include <map>
#include <optional>
#include "IUtil.h"
#include "CString.h"
#include "TLevelBaddy.h"
#include "TLevelBoardChange.h"
#include "TLevelChest.h"
#include "TLevelHorse.h"
#include "TLevelItem.h"
#include "TLevelLink.h"
#include "TLevelSign.h"

class TServer;
class TPlayer;
class TNPC;
class TMap;

class TLevel
{
	public:
		//! Destructor.
		~TLevel();

		//! Finds a level with the specified level name and returns it.  If not found, it tries to load it from the disk.
		//! \param pLevelName The name of the level to search for.
		//! \param server The server the level belongs to.
		//! \return A pointer to the level found.
		static TLevel* findLevel(const CString& pLevelName, TServer* server);

		//! Re-loads the level.
		//! \return True if it succeeds in re-loading the level.
		bool reload();

		//! Returns a clone of the level.
		TLevel* clone();
		
		// get crafted packets
		CString getBaddyPacket(int clientVersion = CLVER_2_17);
		CString getBoardPacket();
		CString getBoardChangesPacket(time_t time);
		CString getBoardChangesPacket2(time_t time);
		CString getChestPacket(TPlayer *pPlayer);
		CString getHorsePacket();
		CString getLinksPacket();
		CString getNpcsPacket(time_t time, int clientVersion = CLVER_2_17);
		CString getSignsPacket(TPlayer *pPlayer);

		//! Gets the actual level name.
		//! \return The action level name.
		CString getActualLevelName() const				{ return actualLevelName; }

		//! Gets the level name.
		//! \return The level name.
		CString getLevelName() const					{ return levelName; }

		//! Sets the level name.
		//! \param pLevelName The new name of the level.
		void setLevelName(CString pLevelName)			{ levelName = pLevelName; }

		//! Gets the raw level tile data.
		//! \return A pointer to all 4096 raw level tiles.
		short* getTiles()								{ return levelTiles; }

		//! Gets the level mod time.
		//! \return The modified time of the level when it was first loaded from the disk.
		time_t getModTime() const						{ return modTime; }

		//! Gets a vector full of all the level chests.
		//! \return The level chests.
		std::vector<TLevelChest>& getLevelChests()		{ return levelChests; }

		//! Gets a vector full of the level signs.
		//! \return The level signs.
		std::vector<TNPC *>* getLevelNPCs()				{ return &levelNPCs; }

		//! Gets a vector full of the level signs.
		//! \return The level signs.
		std::vector<TLevelSign>& getLevelSigns()		{ return levelSigns; }

		//! Gets a vector full of the level links.
		//! \return The level links.
		std::vector<TLevelLink>& getLevelLinks()		{ return levelLinks; }

		//! Gets a vector full of the players on the level.
		//! \return The players on the level.
		std::vector<TPlayer *>* getPlayerList()			{ return &levelPlayerList; }

		//! Gets the server this level belongs to.
		//! \return The server this level belongs to.
		TServer* getServer() const						{ return server; }

		//! Gets the status on whether players are on the level.
		//! \return The level has players.  If true, the level has players on it.
		bool hasPlayers() const							{ return !levelPlayerList.empty(); }

		//! Gets the sparring zone status of the level.
		//! \return The sparring zone status.  If true, the level is a sparring zone.
		bool isSparringZone() const						{ return levelSpar; }

		//! Sets the sparring zone status of the level.
		//! \param pLevelSpar If true, the level becomes a sparring zone level.
		void setSparringZone(bool pLevelSpar)			{ levelSpar = pLevelSpar; }

		//! Gets the singleplayer status of the level.
		//! \return The singleplayer status.  If true, the level is singleplayer.
		bool isSingleplayer() const						{ return levelSingleplayer; }

		//! Sets the singleplayer status of the level.
		//! \param pLevelSingleplayer If true, the level becomes a singleplayer level.
		void setSingleplayer(bool pLevelSingleplayer)	{ levelSingleplayer = pLevelSingleplayer; }

		//! Adds a board change to the level.
		//! \param pTileData Linear array of Graal-packed tiles.  Starts with the top-left tile, ends with the bottom-right.
		//! \param pX X location of the top-left tile.
		//! \param pY Y location of the top-left tile.
		//! \param pWidth How many tiles wide we are altering.
		//! \param pHeight How many tiles high we are altering.
		//! \param player The player who initiated this board change.
		//! \return True if it succeeds, false if it doesn't.
		bool alterBoard(CString& pTileData, int pX, int pY, int pWidth, int pHeight, TPlayer* player);

		//! Adds an item to the level.
		//! \param pX X location of the item to add.
		//! \param pY Y location of the item to add.
		//! \param pItem The item we are adding.  Use TLevelItem::getItemId() to get the item type from an item name.
		//! \return True if it succeeds, false if it doesn't.
		bool addItem(float pX, float pY, char pItem);

		//! Removes an item from the level.
		//! \param pX X location of the item to remove.
		//! \param pY Y location of the item to remove.
		//! \return The type of item removed.  Use TLevelItem::getItemId() to get the item type from an item name.
		signed char removeItem(float pX, float pY);

		//! Adds a new horse to the level.
		//! \param pImage The image of the horse.
		//! \param pX X location of the horse.
		//! \param pY Y location of the horse.
		//! \param pDir The direction of the horse.
		//! \param pBushes The bushes the horse has eaten.
		//! \return Returns true if it succeeds.
		bool addHorse(CString& pImage, float pX, float pY, char pDir, char pBushes);

		//! Removes a horse from the level.
		//! \param pX X location of the horse to remove.
		//! \param pY Y location of the horse to remove.
		void removeHorse(float pX, float pY);

		//! Adds a baddy to the level.
		//! \param pX X location of the baddy to add.
		//! \param pY Y location of the baddy to add.
		//! \param pType The type of baddy to add.
		//! \return A pointer to the new TLevelBaddy.
		TLevelBaddy* addBaddy(float pX, float pY, char pType);

		//! Removes a baddy from the level.
		//! \param pId ID of the baddy to remove.
		void removeBaddy(char pId);

		//! Finds a baddy by the specified id number.
		//! \param pId The ID number of the baddy to find.
		//! \return A pointer to the found TLevelBaddy.
		TLevelBaddy* getBaddy(char id);

		//! Adds a player to the level.
		//! \param player The player to add.
		//! \return The id number of the player in the level.
		int addPlayer(TPlayer* player);

		//! Removes a player from the level.
		//! \param player The player to remove.
		void removePlayer(TPlayer* player);

		//! Gets a player from the level with the specified level id.
		//! \param id The level id the player is at.  0 will return the level leader.
		//! \return The player at the id location.
		TPlayer* getPlayer(unsigned int id);

		//! Gets the gmap this level belongs to.
		//! \return The gmap this level belongs to.
		TMap* getMap() const;

		//! Adds an NPC to the level.
		//! \param npc NPC to add to the level.
		//! \return True if the NPC was successfully added or false if it already exists in the level.
		bool addNPC(TNPC* npc);

		//! Removes an NPC from the level.
		//! \param npc The NPC to remove.
		void removeNPC(TNPC* npc);

		//! Does special events that should happen every second.
		//! \return Currently, it always returns true.
		bool doTimedEvents();

		bool isOnWall(double pX, double pY) const;
		bool isOnWater(double pX, double pY) const;
		std::optional<TLevelChest> getChest(int x, int y) const;
		std::optional<TLevelLink> getLink(int pX, int pY) const;
		CString getChestStr(const TLevelChest& chest) const;

#ifdef V8NPCSERVER
		std::vector<TNPC *> findAreaNpcs(int pX, int pY, int pWidth, int pHeight);
<<<<<<< HEAD
		TNPC *isOnNPC(int pX, int pY, bool checkEventFlag = false);
		void sendChatToLevel(const TPlayer *player, const CString& message);

		IScriptWrapped<TLevel>* getScriptObject() const;
		void setScriptObject(IScriptWrapped<TLevel>* object);
=======
		std::vector<TNPC*> testTouch(int pX, int pY);
		TNPC *isOnNPC(int pX, int pY, bool checkEventFlag = false);
		void sendChatToLevel(const TPlayer *player, const std::string& message);

		IScriptObject<TLevel>* getScriptObject() const;
		void setScriptObject(IScriptObject<TLevel>* object);
>>>>>>> 60298a14
#endif

	private:
		TLevel(TServer* pServer);

		// level-loading functions
		bool loadLevel(const CString& pLevelName);
		bool detectLevelType(const CString& pLevelName);
		bool loadGraal(const CString& pLevelName);
		bool loadZelda(const CString& pLevelName);
		bool loadNW(const CString& pLevelName);

		TServer* server;
		time_t modTime;
		bool levelSpar;
		bool levelSingleplayer;
		short levelTiles[4096];
		CString fileName, fileVersion, actualLevelName, levelName;
		std::vector<TLevelBaddy *> levelBaddies;
		std::vector<TLevelBaddy *> levelBaddyIds;
		std::vector<TLevelBoardChange *> levelBoardChanges;
		std::vector<TLevelChest> levelChests;
<<<<<<< HEAD
		std::vector<TLevelHorse *> levelHorses;
=======
		std::vector<TLevelHorse> levelHorses;
>>>>>>> 60298a14
		std::vector<TLevelItem> levelItems;
		std::vector<TLevelLink> levelLinks;
		std::vector<TLevelSign> levelSigns;
		std::vector<TNPC *> levelNPCs;
		std::vector<TPlayer *> levelPlayerList;

#ifdef V8NPCSERVER
		IScriptObject<TLevel> *_scriptObject;
#endif
};

#ifdef V8NPCSERVER

<<<<<<< HEAD
inline IScriptWrapped<TLevel>* TLevel::getScriptObject() const {
	return _scriptObject;
}

inline void TLevel::setScriptObject(IScriptWrapped<TLevel>* object) {
=======
inline IScriptObject<TLevel>* TLevel::getScriptObject() const {
	return _scriptObject;
}

inline void TLevel::setScriptObject(IScriptObject<TLevel>* object) {
>>>>>>> 60298a14
	_scriptObject = object;
}
#endif


#endif // TLEVEL_H<|MERGE_RESOLUTION|>--- conflicted
+++ resolved
@@ -205,20 +205,12 @@
 
 #ifdef V8NPCSERVER
 		std::vector<TNPC *> findAreaNpcs(int pX, int pY, int pWidth, int pHeight);
-<<<<<<< HEAD
-		TNPC *isOnNPC(int pX, int pY, bool checkEventFlag = false);
-		void sendChatToLevel(const TPlayer *player, const CString& message);
-
-		IScriptWrapped<TLevel>* getScriptObject() const;
-		void setScriptObject(IScriptWrapped<TLevel>* object);
-=======
 		std::vector<TNPC*> testTouch(int pX, int pY);
 		TNPC *isOnNPC(int pX, int pY, bool checkEventFlag = false);
 		void sendChatToLevel(const TPlayer *player, const std::string& message);
 
 		IScriptObject<TLevel>* getScriptObject() const;
 		void setScriptObject(IScriptObject<TLevel>* object);
->>>>>>> 60298a14
 #endif
 
 	private:
@@ -241,11 +233,7 @@
 		std::vector<TLevelBaddy *> levelBaddyIds;
 		std::vector<TLevelBoardChange *> levelBoardChanges;
 		std::vector<TLevelChest> levelChests;
-<<<<<<< HEAD
-		std::vector<TLevelHorse *> levelHorses;
-=======
 		std::vector<TLevelHorse> levelHorses;
->>>>>>> 60298a14
 		std::vector<TLevelItem> levelItems;
 		std::vector<TLevelLink> levelLinks;
 		std::vector<TLevelSign> levelSigns;
@@ -259,19 +247,11 @@
 
 #ifdef V8NPCSERVER
 
-<<<<<<< HEAD
-inline IScriptWrapped<TLevel>* TLevel::getScriptObject() const {
-	return _scriptObject;
-}
-
-inline void TLevel::setScriptObject(IScriptWrapped<TLevel>* object) {
-=======
 inline IScriptObject<TLevel>* TLevel::getScriptObject() const {
 	return _scriptObject;
 }
 
 inline void TLevel::setScriptObject(IScriptObject<TLevel>* object) {
->>>>>>> 60298a14
 	_scriptObject = object;
 }
 #endif
